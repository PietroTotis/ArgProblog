--- conflicted
+++ resolved
@@ -891,13 +891,9 @@
                 result = self.semiring.one()
             else:
                 # WMC(Theory & True & Evidence) / same. The constraints are already included in the evidence node.
-<<<<<<< HEAD
-                result = self.semiring.normalize(self._evidence_weight, self._evidence_weight)
-=======
                 result = self.semiring.normalize(
                     self._evidence_weight, self._evidence_weight
                 )
->>>>>>> 8b55d7f3
         elif node is self.formula.FALSE:
             result = self.semiring.zero()
         else:
