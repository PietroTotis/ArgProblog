"""
problog.parser - Parser for Prolog programs
-------------------------------------------

Efficient low-level parser for Prolog programs.

..
    Part of the ProbLog distribution.

    Copyright 2015 KU Leuven, DTAI Research Group

    Licensed under the Apache License, Version 2.0 (the "License");
    you may not use this file except in compliance with the License.
    You may obtain a copy of the License at

        http://www.apache.org/licenses/LICENSE-2.0

    Unless required by applicable law or agreed to in writing, software
    distributed under the License is distributed on an "AS IS" BASIS,
    WITHOUT WARRANTIES OR CONDITIONS OF ANY KIND, either express or implied.
    See the License for the specific language governing permissions and
    limitations under the License.
"""
from .errors import ParseError as CoreParseError

LINE_COMMENT = "%"
BLOCK_COMMENT_START = "/*"
BLOCK_COMMENT_END = "*/"
NEWLINE = "\n"

WHITESPACE = frozenset("\n\t ")


class ParseError(CoreParseError):
    def __init__(self, string, message, location):
        line, col, text = self._convert_pos(string, location)
        CoreParseError.__init__(self, message, location=(None, line, col), line=text)

    def _convert_pos(self, string, location):
        """Find line number, column number and text of offending line."""
        lineno = 1
        col = 0
        end = 0
        stop = False
        for i, x in enumerate(string):
            if x == "\n":
                if stop:
                    break
                lineno += 1
                col = 0
            if i == location:
                stop = True
            if not stop:
                col += 1
        return lineno, col, string[location - col : i + 1]


class UnexpectedCharacter(ParseError):
    def __init__(self, string, position):
        char = string[position]
        ParseError.__init__(self, string, "Unexpected character '%s'" % char, position)


class UnmatchedCharacter(ParseError):
    def __init__(self, string, position, length=1):
        char = string[position : position + length]
        ParseError.__init__(self, string, "Unmatched character '%s'" % char, position)


class Token(object):
    def __init__(
        self,
        string,
        pos,
        types=None,
        end=None,
        atom=True,
        functor=False,
        binop=None,
        unop=None,
        special=None,
        atom_action=None,
    ):
        #        if end == None : end = pos+len(string)
        self.string = string
        self.location = pos
        self.atom = atom
        self.binop = binop
        self.unop = unop
        self.special = special
        self.arglist = False
        self.aggregate = False
        if atom:
            self.functor = functor
        else:
            self.functor = False
        self.is_comma_list = False
        self.atom_action = atom_action

    def is_special(self, special):
        return self.special == special

    def is_atom(self):
        return self.atom

    @property
    def priority(self):
        prior = 0
        if self.binop:
            prior = self.binop[0]
        elif self.unop:
            prior = self.unop[0]
        return prior

    def count_options(self):
        o = 0
        if self.atom:
            o += 1
        if self.binop:
            o += 1
        if self.unop:
            o += 1
        if self.functor:
            o += 1
        return o

    def list_options(self):  # pragma: no cover
        o = ""
        if self.atom:
            o += "a"
        if self.binop:
            o += "b"
        if self.unop:
            o += "u"
        if self.functor:
            o += "f"
        if self.arglist:
            o += "l"
        return o

    def __repr__(self):  # pragma: no cover
        return "'%s' {%s}" % (self.string, self.list_options())


SPECIAL_PAREN_OPEN = 0
SPECIAL_PAREN_CLOSE = 1
SPECIAL_END = 2
SPECIAL_COMMA = 3
SPECIAL_BRACK_OPEN = 4
SPECIAL_BRACK_CLOSE = 5
SPECIAL_VARIABLE = 6
SPECIAL_FLOAT = 7
SPECIAL_INTEGER = 8
SPECIAL_PIPE = 9
SPECIAL_STRING = 10
SPECIAL_ARGLIST = 11
SPECIAL_SHARP_OPEN = 12
SPECIAL_SHARP_CLOSE = 13
SPECIAL_HEX_INTEGER = 14

import re

RE_FLOAT = re.compile(r"(0x[0-9a-fA-F]+)|([-+]?[0-9]*\.?[0-9]+([eE][-+]?[0-9]+)?)")


def skip_to(s, pos, char):
    end = s.find(char, pos)
    if end == -1:
        return len(s)
    else:
        return end + 1


def skip_comment_c(s, pos):
    end = s.find(BLOCK_COMMENT_END, pos)
    if end == -1:
        raise UnmatchedCharacter(s, pos, 2)
    return end + 2


def skip_comment_line(s, pos):
    return skip_to(s, pos, NEWLINE)


def is_lower(c):
<<<<<<< HEAD
    return c.islower()  # 'a' <= c <= 'z'


def is_upper(c):
    return c.isupper()  # 'A' <= c <= 'Z'
=======
    return c.islower()  #'a' <= c <= 'z'


def is_upper(c):
    return c.isupper()  #'A' <= c <= 'Z'
>>>>>>> 35d92989


def is_digit(c):
    return "0" <= c <= "9"


def is_whitespace(c):
    return c <= " "


def is_comment_start(c):
    return c == "%" or c == "/"


class PrologParser(object):
    def __init__(self, factory):
        self.factory = factory
        self.prepare()

    def _skip(self, s, pos):
        return None, pos + 1

    def _next_paren_open(self, s, pos):
        try:
            return s[pos + 1] in ("(", "[")
        except IndexError:
            return False

    def _token_notsupported(self, s, pos):
        raise UnexpectedCharacter(s, pos)

    def _token_dquot(self, s, pos):
        end = s.find('"', pos + 1)
        while end != -1 and s[end - 1] == "\\":
            end = s.find('"', end + 1)
        if end == -1:
            raise UnmatchedCharacter(s, pos)
        else:
            return Token(s[pos : end + 1], pos, special=SPECIAL_STRING), end + 1

    def _token_pound(self, s, pos):
        return (
            Token(
                s[pos],
                pos,
                binop=(500, "yfx", self.factory.build_binop),
                functor=self._next_paren_open(s, pos),
            ),
            pos + 1,
        )

    def _token_percent(self, s, pos):
        return None, skip_comment_line(s, pos)

    def _token_squot(self, s, pos):
        end = s.find("'", pos + 1)
        while end != -1 and s[end - 1] == "\\":
            end = s.find("'", end + 1)
        if end == -1:
            raise UnmatchedCharacter(s, pos)
        else:
            return (
                Token(s[pos : end + 1], pos, functor=self._next_paren_open(s, end)),
                end + 1,
            )

    def _token_paren_open(self, s, pos):
        return Token(s[pos], pos, atom=False, special=SPECIAL_PAREN_OPEN), pos + 1

    def _token_paren_close(self, s, pos):
        return Token(s[pos], pos, atom=False, special=SPECIAL_PAREN_CLOSE), pos + 1

    # def _token_sharp_open(self, s, pos):
    #     return Token(s[pos], pos, atom=False, special=SPECIAL_SHARP_OPEN), pos + 1
    #
    # def _token_sharp_close(self, s, pos):
    #     return Token(s[pos], pos, atom=False, special=SPECIAL_SHARP_CLOSE), pos + 1

    def _token_asterisk(self, s, pos):
        if s[pos : pos + 2] == "**":
            return (
                Token(
                    "**",
                    pos,
                    binop=(200, "xfx", self.factory.build_binop),
                    functor=self._next_paren_open(s, pos),
                ),
                pos + 2,
            )
        elif s[pos : pos + 3] == "*->":
            return (
                Token(
                    "*->",
                    pos,
                    binop=(200, "xfy", self.factory.build_binop),
                    functor=self._next_paren_open(s, pos),
                ),
                pos + 3,
            )
        else:
            return (
                Token(
                    "*",
                    pos,
                    binop=(400, "yfx", self.factory.build_binop),
                    functor=self._next_paren_open(s, pos),
                ),
                pos + 1,
            )

    def _token_plus(self, s, pos):
        return (
            Token(
                "+",
                pos,
                binop=(500, "yfx", self.factory.build_binop),
                unop=(200, "fy", self.factory.build_unop),
                functor=self._next_paren_open(s, pos),
            ),
            pos + 1,
        )

    def _token_comma(self, s, pos):
        return (
            Token(
                ",",
                pos,
                binop=(1000, "xfy", self.factory.build_conjunction),
                atom=False,
                special=SPECIAL_COMMA,
            ),
            pos + 1,
        )

    def _token_min(self, s, pos):
        if s[pos : pos + 3] == "-->":
            return (
                Token(
                    "-->",
                    pos,
                    binop=(1200, "xfx", self.factory.build_binop),
                    functor=self._next_paren_open(s, pos),
                ),
                pos + 3,
            )
        elif s[pos : pos + 2] == "->":
            return (
                Token(
                    "->",
                    pos,
                    binop=(1050, "xfy", self.factory.build_binop),
                    functor=self._next_paren_open(s, pos),
                ),
                pos + 2,
            )
        else:
            return (
                Token(
                    "-",
                    pos,
                    binop=(500, "yfx", self.factory.build_binop),
                    unop=(200, "fy", self.factory.build_unop),
                    functor=self._next_paren_open(s, pos),
                ),
                pos + 1,
            )

    def _token_dot(self, s, pos):
        if (
            pos + 1 == len(s)
            or is_whitespace(s[pos + 1])
            or is_comment_start(s[pos + 1])
        ):
            return Token(".", pos, special=SPECIAL_END), pos + 1
        elif is_digit(s[pos + 1]):
            return self._token_number(s, pos)
        elif s[pos + 1] == "(":
            return Token(".", pos, functor=self._next_paren_open(s, pos)), pos + 1
        else:
            raise UnexpectedCharacter(s, pos)

    def _token_slash(self, s, pos):
        if s[pos : pos + 2] == "/\\":
            return (
                Token(
                    "/\\",
                    pos,
                    binop=(500, "yfx", self.factory.build_binop),
                    functor=self._next_paren_open(s, pos),
                ),
                pos + 2,
            )
        elif s[pos : pos + 2] == "//":
            return (
                Token(
                    "//",
                    pos,
                    binop=(400, "yfx", self.factory.build_binop),
                    functor=self._next_paren_open(s, pos),
                ),
                pos + 2,
            )
        elif s[pos : pos + 2] == "/*":
            return None, skip_comment_c(s, pos)
        else:
            return (
                Token(
                    "/",
                    pos,
                    binop=(400, "yfx", self.factory.build_binop),
                    functor=self._next_paren_open(s, pos),
                ),
                pos + 1,
            )

    def _token_colon(self, s, pos):
        if s[pos : pos + 2] == ":-":
            return (
                Token(
                    ":-",
                    pos,
                    binop=(1200, "xfx", self._build_clause),
                    unop=(1200, "fx", self.factory.build_directive),
                    functor=self._next_paren_open(s, pos),
                ),
                pos + 2,
            )
        elif s[pos : pos + 2] == "::":
            return (
                Token(
                    "::",
                    pos,
                    binop=(1000, "xfx", self.factory.build_probabilistic),
                    functor=self._next_paren_open(s, pos),
                ),
                pos + 2,
            )
        else:
            return (
                Token(
                    ":",
                    pos,
                    binop=(600, "xfy", self.factory.build_binop),
                    functor=self._next_paren_open(s, pos),
                ),
                pos + 1,
            )

    def _token_semicolon(self, s, pos):
        return (
            Token(
                ";",
                pos,
                binop=(1100, "xfy", self.factory.build_disjunction),
                functor=self._next_paren_open(s, pos),
            ),
            pos + 1,
        )

    def _token_exclamation(self, s, pos):
        return Token("!", pos, atom=True), pos + 1

    def _token_less(self, s, pos):
        if s[pos : pos + 2] == "<-":
            return (
                Token(
                    "<-",
                    pos,
                    binop=(1200, "xfx", self._build_clause),
                    functor=self._next_paren_open(s, pos),
                ),
                pos + 2,
            )
        elif s[pos : pos + 2] == "<<":
            return (
                Token(
                    "<<",
                    pos,
                    binop=(400, "yfx", self.factory.build_binop),
                    functor=self._next_paren_open(s, pos),
                ),
                pos + 2,
            )
        else:
            return (
                Token(
                    "<",
                    pos,
                    binop=(700, "xfx", self.factory.build_binop),
                    functor=self._next_paren_open(s, pos),
                    special=SPECIAL_SHARP_OPEN,
                ),
                pos + 1,
            )

    def _token_equal(self, s, pos):
        if s[pos : pos + 2] == "=<":
            return (
                Token(
                    "=<",
                    pos,
                    binop=(700, "xfx", self.factory.build_binop),
                    functor=self._next_paren_open(s, pos),
                ),
                pos + 2,
            )
        elif s[pos : pos + 3] == "=:=":
            return (
                Token(
                    "=:=",
                    pos,
                    binop=(700, "xfx", self.factory.build_binop),
                    functor=self._next_paren_open(s, pos),
                ),
                pos + 3,
            )
<<<<<<< HEAD
        elif s[pos : pos + 3] == "=\\=":
            return (
                Token(
                    "=\\=",
=======
        elif s[pos : pos + 3] == "=\=":
            return (
                Token(
                    "=\=",
>>>>>>> 35d92989
                    pos,
                    binop=(700, "xfx", self.factory.build_binop),
                    functor=self._next_paren_open(s, pos),
                ),
                pos + 3,
            )
        elif s[pos : pos + 3] == "=@=":
            return (
                Token(
                    "=@=",
                    pos,
                    binop=(700, "xfx", self.factory.build_binop),
                    functor=self._next_paren_open(s, pos),
                ),
                pos + 3,
            )
        elif s[pos : pos + 3] == "=..":
            return (
                Token(
                    "=..",
                    pos,
                    binop=(700, "xfx", self.factory.build_binop),
                    functor=self._next_paren_open(s, pos),
                ),
                pos + 3,
            )
        elif s[pos : pos + 2] == "==":
<<<<<<< HEAD
            from warnings import warn
            warn("The use of '==' might give unexpected results. Consider using '=' instead.")
=======
>>>>>>> 35d92989
            return (
                Token(
                    "==",
                    pos,
                    binop=(700, "xfx", self.factory.build_binop),
                    functor=self._next_paren_open(s, pos),
                ),
                pos + 2,
            )
        elif s[pos : pos + 2] == "=>":
            return (
                Token(
                    "=>",
                    pos,
                    binop=(700, "yfx", self.factory.build_binop),
                    functor=self._next_paren_open(s, pos),
                ),
                pos + 2,
            )
        else:
            return (
                Token(
                    "=",
                    pos,
                    binop=(700, "xfx", self.factory.build_binop),
                    functor=self._next_paren_open(s, pos),
                ),
                pos + 1,
            )

    def _token_greater(self, s, pos):
        if s[pos : pos + 2] == ">>":
            return (
                Token(
                    ">>",
                    pos,
                    binop=(400, "yfx", self.factory.build_binop),
                    functor=self._next_paren_open(s, pos),
                ),
                pos + 2,
            )
        elif s[pos : pos + 2] == "><":
            return (
                Token(
                    "><",
                    pos,
                    binop=(500, "yfx", self.factory.build_binop),
                    functor=self._next_paren_open(s, pos),
                ),
                pos + 2,
            )
        elif s[pos : pos + 2] == ">=":
            return (
                Token(
                    ">=",
                    pos,
                    binop=(700, "xfx", self.factory.build_binop),
                    functor=self._next_paren_open(s, pos),
                ),
                pos + 2,
            )
        else:
            return (
                Token(
                    ">",
                    pos,
                    binop=(700, "xfx", self.factory.build_binop),
                    functor=self._next_paren_open(s, pos),
                    special=SPECIAL_SHARP_CLOSE,
                ),
                pos + 1,
            )

    def _token_question(self, s, pos):
        return Token("?", pos, atom=True), pos + 1
        # raise UnexpectedCharacter(s, pos)

    def _token_at(self, s, pos):
        if s[pos : pos + 2] == "@<":
            return (
                Token(
                    "@<",
                    pos,
                    binop=(700, "xfx", self.factory.build_binop),
                    functor=self._next_paren_open(s, pos),
                ),
                pos + 2,
            )
        elif s[pos : pos + 3] == "@=<":
            return (
                Token(
                    "@=<",
                    pos,
                    binop=(700, "xfx", self.factory.build_binop),
                    functor=self._next_paren_open(s, pos),
                ),
                pos + 3,
            )
        elif s[pos : pos + 3] == "@>=":
            return (
                Token(
                    "@>=",
                    pos,
                    binop=(700, "xfx", self.factory.build_binop),
                    functor=self._next_paren_open(s, pos),
                ),
                pos + 3,
            )
        elif s[pos : pos + 2] == "@>":
            return (
                Token(
                    "@>",
                    pos,
                    binop=(700, "xfx", self.factory.build_binop),
                    functor=self._next_paren_open(s, pos),
                ),
                pos + 2,
            )
        else:
            raise UnexpectedCharacter(s, pos)

    def _token_bracket_open(self, s, pos):
        return Token("[", pos, atom=False, special=SPECIAL_BRACK_OPEN), pos + 1

    def _token_backslash(self, s, pos):
        if s[pos : pos + 2] == "\\\\":
            return (
                Token(
                    "\\\\",
                    pos,
                    unop=(200, "fy", self.factory.build_unop),
                    functor=self._next_paren_open(s, pos),
                ),
                pos + 2,
            )
        elif s[pos : pos + 2] == "\\+":
            return (
                Token(
                    "\\+",
                    pos,
                    unop=(900, "fy", self.factory.build_not),
                    functor=self._next_paren_open(s, pos),
                ),
                pos + 2,
            )
        elif s[pos : pos + 4] == "\\=@=":
            return (
                Token(
                    "\\+",
                    pos,
                    binop=(700, "xfx", self.factory.build_binop),
                    functor=self._next_paren_open(s, pos),
                ),
                pos + 4,
            )
        elif s[pos : pos + 3] == "\\==":
<<<<<<< HEAD
            from warnings import warn
            warn("The use of '\\==' might give unexpected results. Consider using '\\=' instead.")
=======
>>>>>>> 35d92989
            return (
                Token(
                    "\\==",
                    pos,
                    binop=(700, "xfx", self.factory.build_binop),
                    functor=self._next_paren_open(s, pos),
                ),
                pos + 3,
            )
        elif s[pos : pos + 2] == "\\=":
            return (
                Token(
                    "\\=",
                    pos,
                    binop=(700, "xfx", self.factory.build_binop),
                    functor=self._next_paren_open(s, pos),
                ),
                pos + 2,
            )
        elif s[pos : pos + 2] == "\\/":
            return (
                Token(
                    "\\/",
                    pos,
                    binop=(500, "yfx", self.factory.build_binop),
                    functor=self._next_paren_open(s, pos),
                ),
                pos + 2,
            )
        else:
            return (
                Token(
                    "\\",
                    pos,
                    unop=(200, "fy", self.factory.build_unop),
                    functor=self._next_paren_open(s, pos),
                ),
                pos + 1,
            )

    def _token_bracket_close(self, s, pos):
        return Token("]", pos, atom=False, special=SPECIAL_BRACK_CLOSE), pos + 1

    def _token_caret(self, s, pos):
        return (
            Token(
                "^",
                pos,
                binop=(400, "xfy", self.factory.build_binop),
                functor=self._next_paren_open(s, pos),
            ),
            pos + 1,
        )

    def _token_underscore(self, s, pos):
        return self._token_upper(s, pos)  # Variable

    def _token_pipe(self, s, pos):
        return (
            Token(
                "|",
                pos,
                atom=False,
                binop=(1100, "xfy", self.factory.build_binop),
                special=SPECIAL_PIPE,
            ),
            pos + 1,
        )

    def _token_ampersand(self, s, pos):
        return (
            Token("&", pos, atom=False, binop=(1000, "xfy", self.factory.build_binop)),
            pos + 1,
        )

    def _token_tilde(self, s, pos):
        if s[pos : pos + 3] == "~==":
            return (
                Token(
                    "~==",
                    pos,
                    binop=(700, "xfx", self.factory.build_binop),
                    functor=self._next_paren_open(s, pos),
                ),
                pos + 3,
            )
        elif s[pos : pos + 4] == "~=/=":
            return (
                Token(
                    "~=/=",
                    pos,
                    binop=(700, "xfx", self.factory.build_binop),
                    functor=self._next_paren_open(s, pos),
                ),
                pos + 4,
            )
        elif s[pos : pos + 2] == "~<":
            return (
                Token(
                    "~<",
                    pos,
                    binop=(700, "xfx", self.factory.build_binop),
                    functor=self._next_paren_open(s, pos),
                ),
                pos + 2,
            )
        elif s[pos : pos + 3] == "~=<":
            return (
                Token(
                    "~=<",
                    pos,
                    binop=(700, "xfx", self.factory.build_binop),
                    functor=self._next_paren_open(s, pos),
                ),
                pos + 3,
            )
        elif s[pos : pos + 3] == "~>=":
            return (
                Token(
                    "~>=",
                    pos,
                    binop=(700, "xfx", self.factory.build_binop),
                    functor=self._next_paren_open(s, pos),
                ),
                pos + 3,
            )
        elif s[pos : pos + 2] == "~>":
            return (
                Token(
                    "~>",
                    pos,
                    binop=(700, "xfx", self.factory.build_binop),
                    functor=self._next_paren_open(s, pos),
                ),
                pos + 2,
            )
        elif s[pos : pos + 2] == "~=":
            return (
                Token(
                    "~=",
                    pos,
                    binop=(700, "xfx", self.factory.build_binop),
                    unop=(200, "fy", self.factory.build_unop),
                    functor=self._next_paren_open(s, pos),
                ),
                pos + 2,
            )
        else:
            return (
                Token(
                    "~",
                    pos,
                    unop=(900, "fx", self.factory.build_unop),
                    binop=(1000, "xfx", self.factory.build_probabilistic),
                ),
                pos + 1,
            )

    def _token_lower(self, s, pos):
        end = pos + 1
        s_len = len(s)
        if end < s_len:
            c = s[end]
            while c == "_" or is_lower(c) or is_upper(c) or is_digit(c):
                end += 1
                if end >= s_len:
                    break
                c = s[end]
        token = s[pos:end]
        kwd = self.string_operators.get(token, {})
        return Token(token, pos, functor=self._next_paren_open(s, end - 1), **kwd), end

    def _token_upper(self, s, pos):
        end = pos + 1
        s_len = len(s)
        if end < s_len:
            c = s[end]
            while c == "_" or is_lower(c) or is_upper(c) or is_digit(c):
                end += 1
                if end >= s_len:
                    break
                c = s[end]
            return Token(s[pos:end], pos, special=SPECIAL_VARIABLE), end
        else:
            return Token(s[pos], pos, special=SPECIAL_VARIABLE), end

    def _token_number(self, s, pos):
        token = RE_FLOAT.match(s, pos).group(0)
        if token.startswith("0x"):
            return Token(token, pos, special=SPECIAL_HEX_INTEGER), pos + len(token)
        elif token.find(".") >= 0 or token.find("e") >= 0 or token.find("E") >= 0:
            return Token(token, pos, special=SPECIAL_FLOAT), pos + len(token)
        else:
            return Token(token, pos, special=SPECIAL_INTEGER), pos + len(token)

    def _token_action(self, char):
        c = ord(char)
        if c < 33:
            return self._skip  # whitespace
        elif c < 48:
            return self._token_act1[c - 33]
        elif c < 58:
            return self._token_number
        elif c < 65:
            return self._token_act2[c - 58]
        elif c < 91:
            return self._token_upper
        elif c < 97:
            return self._token_act3[c - 91]
        elif c < 123:
            return self._token_lower
        elif c < 127:
            return self._token_act4[c - 123]
        elif char.isalpha() and char.islower():
            return self._token_lower
        elif char.isalpha() and char.isupper():
            return self._token_upper
        else:
            return None

    def _build_clause(self, functor, operand1, operand2, location, **extra):
        heads = []
        current = operand1
        while current.functor == ";":
            heads.append(current.args[0])
            current = current.args[1]
        heads.append(current)
        return self.factory.build_clause(
            functor=functor,
            operand1=heads,
            operand2=operand2,
            location=location,
            **extra
        )

    def next_token(self, s, pos):
        action = self._token_action(s[pos])
        if action is None:
            raise UnexpectedCharacter(s, pos)
        result = action(s, pos)
        if result is None:  # pragma: no cover
            raise RuntimeError("Undefined action: '%s'" % action)
        else:
            return result

    def prepare(self):
        self._token_act1 = [
            self._token_exclamation,  # 33 !
            self._token_dquot,  # 34 "
            self._token_pound,  # 35 #
            self._token_notsupported,  # 36 $
            self._token_percent,  # 37 %
            self._token_ampersand,  # 38 &
            self._token_squot,  # 39 '
            self._token_paren_open,  # 40 (
            self._token_paren_close,  # 41 )
            self._token_asterisk,  # 42 *
            self._token_plus,  # 43 +
            self._token_comma,  # 44 ,
            self._token_min,  # 45 -
            self._token_dot,  # 46 .
            self._token_slash,  # 47 /
        ]
        self._token_act2 = [
            self._token_colon,  # 58 :
            self._token_semicolon,  # 59 ;
            self._token_less,  # 60 <
            self._token_equal,  # 61 =
            self._token_greater,  # 62 >
            self._token_question,  # 63 ?
            self._token_at,  # 64 @
        ]
        self._token_act3 = [
            self._token_bracket_open,  # 91 [
            self._token_backslash,  # 92
            self._token_bracket_close,  # 93 ]
            self._token_caret,  # 94 ^
            self._token_underscore,  # 95 _
            self._token_notsupported,  # 96 `
        ]
        self._token_act4 = [
            self._token_notsupported,  # 123 {
            self._token_pipe,  # 124 |
            self._token_notsupported,  # 125 }
            self._token_tilde,  # 126 ~
        ]

        self.string_operators = {
            "is": {"binop": (700, "xfx", self.factory.build_binop)},
            "as": {"binop": (700, "xfx", self.factory.build_binop)},
            "not": {"unop": (900, "fy", self.factory.build_not), "atom": True},
            "xor": {"binop": (500, "yfx", self.factory.build_binop)},
            "rdiv": {"binop": (400, "yfx", self.factory.build_binop)},
            "mod": {"binop": (400, "yfx", self.factory.build_binop)},
            "rem": {"binop": (400, "yfx", self.factory.build_binop)},
            "div": {"binop": (400, "yfx", self.factory.build_binop)},
        }

    def _tokenize(self, s):
        s_len = len(s)

        p = 0
        if s[:2] == "#!":
            p = skip_comment_line(s, p)
        while p < s_len:
            t, p = self.next_token(s, p)
            if t is not None:
                yield t

    def _extract_statements(self, string, s):
        statement = []

        for token in s:
            if token.is_special(SPECIAL_END):
                if not statement:
                    raise ParseError(string, "Empty statement found", token.location)
                yield statement
                statement = []
            else:
                statement.append(token)
        if statement:
            raise ParseError(string, "Incomplete statement", len(string))

    def _build_operator_free(self, string, tokens):
        if len(tokens) == 1:
            token = tokens[0]
            if isinstance(token, SubExpression):
                if isinstance(token.tokens, list):
                    curr = token.tokens[-1]
                    for t in reversed(token.tokens[:-1]):
                        curr = self.factory.build_conjunction(",", t, curr)
                    return curr
                else:
                    return token.tokens
            elif token.is_special(SPECIAL_VARIABLE):
                return self.factory.build_variable(
                    token.string, location=token.location
                )
            elif token.is_special(SPECIAL_INTEGER):
                return self.factory.build_constant(
                    int(token.string), location=token.location
                )
            elif token.is_special(SPECIAL_HEX_INTEGER):
                return self.factory.build_constant(
                    int(token.string, 16), location=token.location
                )
            elif token.is_special(SPECIAL_FLOAT):
                return self.factory.build_constant(
                    float(token.string), location=token.location
                )
            elif token.is_special(SPECIAL_STRING):
                return self.factory.build_string(
                    token.string[1:-1], location=token.location
                )
            else:
                if token.aggregate:
                    return self.factory.build_aggregate(
                        token.string, (), location=token.location
                    )
                else:
                    return self.factory.build_function(
                        token.string, (), location=token.location
                    )
        elif len(tokens) == 2:
            args = [tok for tok in tokens[1].enum_tokens()]
            if tokens[0].aggregate:
                # print (type(args[0]))
                return self.factory.build_aggregate(
                    tokens[0].string, args, location=tokens[0].location
                )
            else:
                return self.factory.build_function(
                    tokens[0].string, args, location=tokens[0].location
                )
        elif len(tokens) != 0:
            raise ParseError(string, "Unexpected token", tokens[0].location)
        else:
            return None

    def fold(self, string, operators, lo, hi, pprior=None, porder=None, level=0):
        if lo >= hi:
            return self._build_operator_free(string, operators[lo:hi])
        else:
            max_op = None
            max_i = None
            for i in range(lo, hi):
                op_n = operators[i]
                op = None
                if op_n.binop:
                    op = op_n.binop
                elif op_n.unop:
                    op = op_n.unop
                if op is not None and (
                    max_op is None
                    or op[0] > max_op[0]
                    or (op[0] == max_op[0] and max_op[1] == "yfx")
                ):
                    max_i = i
                    max_op = op
            if max_op is None:
                return self._build_operator_free(string, operators[lo:hi])
            else:
                if pprior == max_op[0] and porder == "x":
                    raise ParseError(
                        string, "Operator priority clash", operators[max_i].location
                    )
                else:
                    max_order = max_op[1]
                    if len(max_order) == 3:  # binop
                        lf = self.fold(
                            string,
                            operators,
                            lo,
                            max_i,
                            max_op[0],
                            max_order[0],
                            level + 1,
                        )
                        rf = self.fold(
                            string,
                            operators,
                            max_i + 1,
                            hi,
                            max_op[0],
                            max_order[2],
                            level + 1,
                        )
                        return max_op[2](
                            functor=operators[max_i].string,
                            operand1=lf,
                            operand2=rf,
                            location=operators[max_i].location,
                            priority=max_op[0],
                            opspec=max_op[1],
                        )
                    else:  # unop
                        if max_i != lo:
                            raise ParseError(
                                string,
                                "Operator priority clash",
                                operators[max_i].location,
                            )
                        lf = self.fold(
                            string,
                            operators,
                            lo + 1,
                            hi,
                            max_op[0],
                            max_order[1],
                            level + 1,
                        )
                        return max_op[2](
                            functor=operators[max_i].string,
                            operand=lf,
                            location=operators[max_i].location,
                            priority=max_op[0],
                            opspec=max_op[1],
                        )

    def label_tokens(self, string, tokens):
        l = len(tokens) - 1
        p = None

        for i, t in enumerate(tokens):
            if i == l:  # Last token can not be an operator or functor
                t.unop = None
                t.binop = None
                t.functor = False
            elif t.functor and tokens[i + 1].is_comma_list:
                t.atom = False
            elif t.unop and tokens[i + 1].priority > t.priority:
                t.unop = False

            if i == 0:
                t.binop = None  # First token can not be a binop
                t.arglist = False
            elif p.aggregate:
                p.atom = False
                p.functor = True
            elif p.functor:
                t.atom = False
                t.arglist = t.is_comma_list
            elif p.arglist:
                t.unop = False
                t.atom = False
                t.functor = False
            elif p.atom:
                if not t.binop:
                    raise ParseError(string, "Expected binary operator", t.location)
                t.unop = None
                t.atom = False
                t.functor = False
                t.arglist = False
            elif p.binop:
                t.binop = None
                t.arglist = False
            else:
                t.arglist = False

            if t.unop and t.functor:
                t.unop = None

            if t.unop and t.atom:
                n = tokens[i + 1]
                if not n.binop:
                    t.atom = False
            p = t
            if t.count_options() != 1:
                raise ParseError(string, "Ambiguous token role", t.location)

        return tokens

    def _parse_statement(self, string, tokens):
        return self.collapse(string, tokens)

    def parseString(self, string):
        return self.factory.build_program(
            mapl(
                lambda x: self._parse_statement(string, x),
                self._extract_statements(string, self._tokenize(string)),
            )
        )

    def parseFile(self, filename):
        with open(filename) as f:
            return self.parseString(f.read())

    def collapse(self, string, tokens):
        """Combine tokens into subexpressions."""

        root_tokens = []
        expr_stack = []
        for token_i, token in enumerate(tokens):

            if (
                token.is_special(SPECIAL_SHARP_OPEN)
                and tokens[token_i + 1].is_special(SPECIAL_VARIABLE)
                and len(tokens) > token_i + 2
                and tokens[token_i + 2].is_special(SPECIAL_SHARP_CLOSE)
            ):
                expr_stack.append(
                    self._create_paren_expression(string, token, SPECIAL_SHARP_CLOSE)
                )
                tokens[token_i - 1].aggregate = True

            elif token.is_special(SPECIAL_PAREN_OPEN):  # Open a parenthesis expression
                expr_stack.append(self._create_paren_expression(string, token))
            elif token.is_special(SPECIAL_BRACK_OPEN):  # Open a list expression
                expr_stack.append(self._create_list_expression(string, token))
            elif token.is_special(SPECIAL_PAREN_CLOSE) or token.is_special(
                SPECIAL_BRACK_CLOSE
            ):
                try:
                    current_expr = expr_stack.pop(-1)  # Close a parenthesis expression
                    if not current_expr.accepts(token):
                        raise UnexpectedCharacter(string, token.location)
                    else:
                        current_expr.append(token)
                        current_expr.parse(self)
                        if not expr_stack:
                            root_tokens.append(current_expr)
                        else:
                            expr_stack[-1].append(current_expr)
                except IndexError:
                    raise UnmatchedCharacter(string, token.location)
            elif (
                token.is_special(SPECIAL_SHARP_CLOSE)
                and expr_stack
                and expr_stack[-1].close_char == SPECIAL_SHARP_CLOSE
                and expr_stack[-1].accepts(token)
            ):
                current_expr = expr_stack.pop(-1)
                current_expr.append(token)
                current_expr.parse(self)
                if not expr_stack:
                    root_tokens.append(current_expr)
                else:
                    expr_stack[-1].append(current_expr)

            elif expr_stack:
                expr_stack[-1].append(token)
            else:
                root_tokens.append(token)
        if expr_stack:
            raise UnmatchedCharacter(string, expr_stack[-1].start.location)

        toks = self.label_tokens(string, root_tokens)
        return self.fold(string, toks, 0, len(toks))

    def _create_paren_expression(self, string, token, close_char=SPECIAL_PAREN_CLOSE):
        return ParenExpression(string, token, close_char)

    def _create_list_expression(self, string, token, close_char=SPECIAL_BRACK_CLOSE):
        return ListExpression(string, token, close_char)


def mapl(f, l):
    return list(map(f, l))


def filterl(f, l):
    return list(filter(f, l))


class SubExpression(object):
    def __init__(self, string, start):
        self.string = string
        self.tokens = []
        self.start = start
        self.end = None

        self.binop = None
        self.unop = False
        self.functor = False
        self.atom = True
        self._arglist = True
        self.max_operators = []
        self.aggregate = False

        self.priority = 0

    @property
    def arglist(self):
        return self._arglist and self.is_comma_list

    @arglist.setter
    def arglist(self, value):
        self._arglist = value

    @property
    def location(self):
        return self.start.location

    def parse(self, parser):
        self.label_tokens(parser)
        if self.arglist:
            current = []
            tokens = []
            for token in self.tokens:
                if token.is_special(SPECIAL_COMMA):
                    tokens.append(parser.fold(self.string, current, 0, len(current)))
                    current = []
                else:
                    current.append(token)
            new_token = parser.fold(self.string, current, 0, len(current))
            tokens.append(new_token)
            self.tokens = tokens
        else:
            self.tokens = parser.fold(self.string, self.tokens, 0, len(self.tokens))

    def label_tokens(self, parser):
        parser.label_tokens(self.string, self.tokens)

    def count_options(self):
        return 1

    def is_special(self, special):
        return False

    def append(self, token):
        if token.is_special(self.close_char):
            self.end = token
        elif token.binop:
            if (
                not self.max_operators
                or token.binop[0] > self.max_operators[0].binop[0]
            ):
                self.max_operators = [token]
            elif (
                self.max_operators and token.binop[0] == self.max_operators[0].binop[0]
            ):
                self.max_operators.append(token)
            self.tokens.append(token)
        else:
            self.tokens.append(token)

    def list_options(self):  # pragma: no cover
        o = ""
        if self.atom:
            o += "a"
        if self.binop:
            o += "b"
        if self.unop:
            o += "u"
        if self.functor:
            o += "f"
        if self.arglist:
            o += "l"
        return o


class ListExpression(SubExpression):
    def __init__(self, string, start, close_char=SPECIAL_BRACK_CLOSE):
        SubExpression.__init__(self, string, start)
        self.close_char = close_char
        # self.is_comma_list = False
        self.arglist = True
        self._tokens = None

    @property
    def is_comma_list(self):
        return (
            not self.max_operators
            or self.max_operators[0].string == ","
            or self.max_operators[0].priority < 1000
        )

    def accepts(self, token):
        return not token.is_special(SPECIAL_PAREN_CLOSE)

    def __repr__(self):
        return "LE %s {%s}" % (self.tokens, self.list_options())

    def parse(self, parser):
        self.label_tokens(parser)
        prefix = []
        tail = None
        current = []
        for token_i, token in enumerate(self.tokens):
            if token.is_special(SPECIAL_PIPE):
                prefix.append(parser.fold(self.string, current, 0, len(current)))
                current = []
                tail = parser.fold(
                    self.string,
                    self.tokens[token_i + 1 :],
                    0,
                    len(self.tokens[token_i + 1 :]),
                )
                break
            elif token.is_special(SPECIAL_COMMA):
                prefix.append(parser.fold(self.string, current, 0, len(current)))
                current = []
            else:
                current.append(token)
        if current:
            prefix.append(parser.fold(self.string, current, 0, len(current)))
        self._tokens = [parser.factory.build_index(prefix)]
        self.tokens = parser.factory.build_list(prefix, tail)
        # else :
        #     self.tokens = parser.fold(self.string, self.tokens, 0, len(self.tokens) )

    def enum_tokens(self):
        return self._tokens


class ParenExpression(SubExpression):
    def __init__(self, string, tokens, close_char=SPECIAL_PAREN_CLOSE):
        SubExpression.__init__(self, string, tokens)
        self.close_char = close_char

    @property
    def is_comma_list(self):
        return (
            not self.max_operators
            or self.max_operators[0].string == ","
            or self.max_operators[0].priority < 1000
        )

    def accepts(self, token):
        return not token.is_special(SPECIAL_BRACK_CLOSE)

    def __repr__(self):
        return "PE %s {%s}" % (self.tokens, self.list_options())

    def enum_tokens(self):
        return self.tokens


class Factory(object):
    """Factory object for creating suitable objects from the parse tree."""

    def build_program(self, clauses):
        return "\n".join(map(str, clauses))

    def build_function(self, functor, arguments, location=None):
        return "%s(%s)" % (functor, ", ".join(map(str, arguments)))

    def build_variable(self, name, location=None):
        return str(name)

    def build_constant(self, value, location=None):
        return str(value)

    def build_binop(
        self, functor, operand1, operand2, function=None, location=None, **extra
    ):
        return self.build_function(
            "'" + functor + "'", (operand1, operand2), location=location
        )

    def build_unop(self, functor, operand, location=None, **extra):
        return self.build_function("'" + functor + "'", (operand,), location=location)

    def build_list(self, values, tail=None, location=None, **extra):
        if tail is None:
            return "[%s]" % (", ".join(map(str, values)))
        else:
            return "[%s | %s]" % (", ".join(map(str, values)), tail)

    def build_string(self, value, location=None):
        return self.build_constant('"' + value + '"', location=location)

    def build_cut(self, location=None):
        raise NotImplementedError("Not supported!")

    def build_index(self, arguments, **kwargs):
        return self.build_function("i", arguments, **kwargs)

    build_clause = build_binop
    build_probabilistic = build_binop
    build_disjunction = build_binop
    build_conjunction = build_binop
    build_compare_arithmetic = build_binop
    build_compare_struct = build_binop
    build_compare_eq = build_binop
    build_mathop2 = build_binop
    build_ifthen = build_binop
    build_list_op = build_binop

    build_not = build_unop
    build_mathop1 = build_unop
    build_directive = build_unop

    build_aggregate = build_function


def main(filenames):
    for filename in filenames:
        print(filename)
        print("------------------------------------")
        from problog.program import ExtendedPrologFactory

        try:
            parsed = PrologParser(ExtendedPrologFactory()).parseFile(filename)
            for s in parsed:
                print(s)
        except ParseError as e:
            print("ParseError:", e)
        print("====================================")


DefaultPrologParser = PrologParser

# from .parser_pyparsing import PrologParser as DefaultPrologParser<|MERGE_RESOLUTION|>--- conflicted
+++ resolved
@@ -183,19 +183,11 @@
 
 
 def is_lower(c):
-<<<<<<< HEAD
     return c.islower()  # 'a' <= c <= 'z'
 
 
 def is_upper(c):
     return c.isupper()  # 'A' <= c <= 'Z'
-=======
-    return c.islower()  #'a' <= c <= 'z'
-
-
-def is_upper(c):
-    return c.isupper()  #'A' <= c <= 'Z'
->>>>>>> 35d92989
 
 
 def is_digit(c):
@@ -512,17 +504,80 @@
                 ),
                 pos + 3,
             )
-<<<<<<< HEAD
+        elif s[pos : pos + 3] == "=\=":
+            return (
+                Token(
+                    "=\=",
+                    pos,
+                    binop=(700, "xfx", self.factory.build_binop),
+                    functor=self._next_paren_open(s, pos),
+                ),
+                pos + 3,
+            )
+        elif s[pos : pos + 3] == "=@=":
+            return (
+                Token(
+                    "=@=",
+                    pos,
+                    binop=(700, "xfx", self.factory.build_binop),
+                    functor=self._next_paren_open(s, pos),
+                ),
+                pos + 3,
+            )
+        elif s[pos : pos + 3] == "=..":
+            return (
+                Token(
+                    "=..",
+                    pos,
+                    binop=(700, "xfx", self.factory.build_binop),
+                    functor=self._next_paren_open(s, pos),
+                ),
+                pos + 3,
+            )
+        elif s[pos : pos + 2] == "==":
+            return (
+                Token(
+                    "==",
+                    pos,
+                    binop=(700, "xfx", self.factory.build_binop),
+                    functor=self._next_paren_open(s, pos),
+                ),
+                pos + 2,
+            )
+        elif s[pos : pos + 2] == "=>":
+            return (
+                Token(
+                    "=>",
+                    pos,
+                    binop=(700, "yfx", self.factory.build_binop),
+                    functor=self._next_paren_open(s, pos),
+                ),
+                pos + 2,
+            )
+        if s[pos : pos + 2] == "=<":
+            return (
+                Token(
+                    "=<",
+                    pos,
+                    binop=(700, "xfx", self.factory.build_binop),
+                    functor=self._next_paren_open(s, pos),
+                ),
+                pos + 2,
+            )
+        elif s[pos : pos + 3] == "=:=":
+            return (
+                Token(
+                    "=:=",
+                    pos,
+                    binop=(700, "xfx", self.factory.build_binop),
+                    functor=self._next_paren_open(s, pos),
+                ),
+                pos + 3,
+            )
         elif s[pos : pos + 3] == "=\\=":
             return (
                 Token(
                     "=\\=",
-=======
-        elif s[pos : pos + 3] == "=\=":
-            return (
-                Token(
-                    "=\=",
->>>>>>> 35d92989
                     pos,
                     binop=(700, "xfx", self.factory.build_binop),
                     functor=self._next_paren_open(s, pos),
@@ -550,11 +605,8 @@
                 pos + 3,
             )
         elif s[pos : pos + 2] == "==":
-<<<<<<< HEAD
             from warnings import warn
             warn("The use of '==' might give unexpected results. Consider using '=' instead.")
-=======
->>>>>>> 35d92989
             return (
                 Token(
                     "==",
@@ -711,11 +763,68 @@
                 pos + 4,
             )
         elif s[pos : pos + 3] == "\\==":
-<<<<<<< HEAD
+            return (
+                Token(
+                    "\\==",
+                    pos,
+                    binop=(700, "xfx", self.factory.build_binop),
+                    functor=self._next_paren_open(s, pos),
+                ),
+                pos + 3,
+            )
+        elif s[pos : pos + 2] == "\\=":
+            return (
+                Token(
+                    "\\=",
+                    pos,
+                    binop=(700, "xfx", self.factory.build_binop),
+                    functor=self._next_paren_open(s, pos),
+                ),
+                pos + 2,
+            )
+        elif s[pos : pos + 2] == "\\/":
+            return (
+                Token(
+                    "\\/",
+                    pos,
+                    binop=(500, "yfx", self.factory.build_binop),
+                    functor=self._next_paren_open(s, pos),
+                ),
+                pos + 2,
+            )
+        if s[pos : pos + 2] == "\\\\":
+            return (
+                Token(
+                    "\\\\",
+                    pos,
+                    unop=(200, "fy", self.factory.build_unop),
+                    functor=self._next_paren_open(s, pos),
+                ),
+                pos + 2,
+            )
+        elif s[pos : pos + 2] == "\\+":
+            return (
+                Token(
+                    "\\+",
+                    pos,
+                    unop=(900, "fy", self.factory.build_not),
+                    functor=self._next_paren_open(s, pos),
+                ),
+                pos + 2,
+            )
+        elif s[pos : pos + 4] == "\\=@=":
+            return (
+                Token(
+                    "\\+",
+                    pos,
+                    binop=(700, "xfx", self.factory.build_binop),
+                    functor=self._next_paren_open(s, pos),
+                ),
+                pos + 4,
+            )
+        elif s[pos : pos + 3] == "\\==":
             from warnings import warn
             warn("The use of '\\==' might give unexpected results. Consider using '\\=' instead.")
-=======
->>>>>>> 35d92989
             return (
                 Token(
                     "\\==",
