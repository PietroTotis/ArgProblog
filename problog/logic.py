"""

problog.logic - Basic logic
---------------------------

This module contains basic logic constructs.

    A Term can be:
        * a function (see :class:`Term`)
        * a variable (see :class:`Var`)
        * a constant (see :class:`Constant`)

    Four functions are handled separately:
        * conjunction (see :class:`And`)
        * disjunction (see :class:`Or`)
        * negation (see :class:`Not`)
        * clause (see :class:`Clause`)

    **Syntactic sugar**

    Clauses can be constructed by virtue of overloading of Python operators:

      =========== =========== ============
       Prolog      Python      English
      =========== =========== ============
       ``:-``          ``<<``      clause
       ``,``           ``&``       and
       ``;``           ``|``       or
       ``\\+``          ``~``       not
      =========== =========== ============

    .. warning::

        Due to Python's operator priorities, the body of the clause has to be between parentheses.


    **Example**::

        from problog.logic import Var, Term

        # Functors (arguments will be added later)
        ancestor = Term('anc')
        parent = Term('par')

        # Literals
        leo3 = Term('leo3')
        al2 = Term('al2')
        phil = Term('phil')

        # Variables
        X = Var('X')
        Y = Var('Y')
        Z = Var('Z')

        # Clauses
        c1 = ( ancestor(X,Y) << parent(X,Y) )
        c2 = ( ancestor(X,Y) << ( parent(X,Z) & ancestor(Z,Y) ) )
        c3 = ( parent( leo3, al2 ) )
        c4 = ( parent( al2, phil ) )


..
    Part of the ProbLog distribution.

    Copyright 2015 KU Leuven, DTAI Research Group

    Licensed under the Apache License, Version 2.0 (the "License");
    you may not use this file except in compliance with the License.
    You may obtain a copy of the License at

        http://www.apache.org/licenses/LICENSE-2.0

    Unless required by applicable law or agreed to in writing, software
    distributed under the License is distributed on an "AS IS" BASIS,
    WITHOUT WARRANTIES OR CONDITIONS OF ANY KIND, either express or implied.
    See the License for the specific language governing permissions and
    limitations under the License.

"""
import math
import re
import sys
from collections import deque

from .errors import GroundingError
from .util import OrderedSet


def term2str(term):
    """Convert a term argument to string.

    :param term: the term to convert
    :type term: Term | None | int
    :return: string representation of the given term where None is converted to '_'.
    :rtype: str
    """
    if term is None:
        return "_"
    elif type(term) is int:
        if term >= 0:
            return "A%s" % (term + 1)
        else:
            return "X%s" % (-term)
    else:
        return str(term)


def list2term(lst):
    """Transform a Python list of terms in to a Prolog Term.

    :param lst: list of Terms
    :type lst: list of Term
    :return: Term representing a Prolog list
    :rtype: Term
    """
    from .pypl import py2pl

    tail = Term("[]")
    for e in reversed(lst):
        tail = Term(".", py2pl(e), tail)
    return tail


def term2list(term, deep=True):
    """Transform a Prolog list to a Python list of terms.

    :param term: term representing a fixed length Prolog list
    :type term: Term
    :raise ValueError: given term is not a valid fixed length Prolog list
    :return: Python list containing the elements from the Prolog list
    :rtype: list of Term
    """
    from .pypl import pl2py

    result = []
    while not is_variable(term) and term.functor == "." and term.arity == 2:
        if deep:
            result.append(pl2py(term.args[0]))
        else:
            result.append(term.args[0])
        term = term.args[1]
    if not term == Term("[]"):
        raise ValueError("Expected fixed list.")
    return result


def is_ground(*terms):
    """Test whether a any of given terms contains a variable.
    :param terms: list of terms to test for the presence of variables
    :param terms: tuple of (Term | int | None)
    :return: True if none of the arguments contains any variables.
    """
    for term in terms:
        if is_variable(term):
            return False
        elif not term.is_ground():
            return False
    return True


def is_variable(term):
    """Test whether a Term represents a variable.

    :param term: term to check
    :return: True if the expression is a variable
    """
    return term is None or type(term) == int or term.is_var()


def is_list(term):
    """Test whether a Term is a list.

    :param term: term to check
    :return: True if the term is a list.
    """
    return not is_variable(term) and term.functor == "." and term.arity == 2


class Term(object):
    """
    A first order term, for example 'p(X,Y)'.
    :param functor: the functor of the term ('p' in the example)
    :type functor: str
    :param args: the arguments of the Term ('X' and 'Y' in the example)
    :type args: Term | None | int
    :param kwdargs: additional arguments; currently 'p' (probability) and 'location' \
    (character position in input)
    """

    max_id = 0

    def __init__(self, functor, *args, **kwdargs):
        self.id = Term.max_id
        Term.max_id += 1
        self.__functor = functor
        self.__args = args
        self.__arity = len(self.__args)
        self.probability = kwdargs.get("p")
        self.location = kwdargs.get("location")
        self.op_priority = kwdargs.get("priority")
        self.op_spec = kwdargs.get("opspec")
        self.__signature = None
        self.__hash = None
        self._cache_is_ground = None
        self._cache_list_length = None
        self._cache_variables = None
        self.repr = None
        self.reprhash = None

    @property
    def functor(self):
        """Term functor"""
        return self.__functor

    @functor.setter
    def functor(self, value):
        """Term functor

        :param value: new value
        """
        self.__functor = value
        self.__signature = None
        self.__hash = None

    @property
    def args(self):
        """Term arguments"""
        return self.__args

    @property
    def arity(self):
        """Number of arguments"""
        return self.__arity

    @property
    def value(self):
        """Value of the Term obtained by computing the function is represents"""
        return self.compute_value()

    @property
    def predicates(self):
        return [self.signature]

    def compute_value(self, functions=None):
        """Compute value of the Term by computing the function it represents.

        :param functions: dictionary of user-defined functions
        :return: value of the Term
        """
        return compute_function(self.functor, self.args, functions)

    @property
    def signature(self):
        """Term's signature ``functor/arity``"""
        if self.__signature is None:
            functor = str(self.functor)
            self.__signature = "%s/%s" % (functor.strip("'"), self.arity)
        return self.__signature

    def apply(self, subst):
        """Apply the given substitution to the variables in the term.

        :param subst: A mapping from variable names to something else
        :type subst: an object with a __getitem__ method
        :raises: whatever subst.__getitem__ raises
        :returns: a new Term with all variables replaced by their values from the given substitution
        :rtype: :class:`Term`

        """
        if self.is_ground() and self.probability is None:
            # No variables to substitute.
            return self

        old_stack = [deque([self])]
        new_stack = []
        term_stack = []

        while old_stack:
            current = old_stack[-1].popleft()
            if current is None or type(current) == int:
                if new_stack:
                    new_stack[-1].append(subst[current])
                else:
                    return subst[current]
            elif type(current) == list:
                # If the current element is a list (an AD for example), we apply substitutions on elements of the list
                new_current = []
                for a in current:
                    new_current.append(a.apply(subst))
                new_stack[-1].append(new_current)
            elif current.is_var():
                if new_stack:
                    new_stack[-1].append(subst[current.name])
                else:
                    return subst[current.name]
            else:
                # Add arguments to stack
                term_stack.append(current)
                q = deque(current.args)
                if current.probability is not None:
                    q.append(current.probability)
                old_stack.append(q)
                new_stack.append([])
            while old_stack and not old_stack[-1]:
                old_stack.pop(-1)
                new_args = new_stack.pop(-1)
                term = term_stack.pop(-1)
                if term.probability is not None:
                    new_term = term.with_args(*new_args[:-1], p=new_args[-1])
                else:
                    new_term = term.with_args(*new_args)
                if new_stack:
                    new_stack[-1].append(new_term)
                else:
                    return new_term

    def apply_term(self, subst):
        """Apply the given substitution to all (sub)terms in the term.

        :param subst: A mapping from variable names to something else
        :type subst: an object with a __getitem__ method
        :raises: whatever subst.__getitem__ raises
        :returns: a new Term with all variables replaced by their values from the given substitution
        :rtype: :class:`Term`

        """

        old_stack = [deque([self])]
        new_stack = []
        term_stack = []
        while old_stack:
            current = old_stack[-1].popleft()
            if current in subst:
                if new_stack:
                    new_stack[-1].append(subst[current])
                else:
                    return subst[current]
            elif current is None or type(current) == int:
                new_stack[-1].append(current)
            else:
                # Add arguments to stack
                term_stack.append(current)
                q = deque(current.args)
                if current.probability is not None:
                    q.append(current.probability)
                old_stack.append(q)
                new_stack.append([])
            while old_stack and not old_stack[-1]:
                old_stack.pop(-1)
                new_args = new_stack.pop(-1)
                term = term_stack.pop(-1)
                if term.probability is not None:
                    new_term = term.with_args(*new_args[:-1], p=new_args[-1])
                else:
                    new_term = term.with_args(*new_args)
                if new_stack:
                    new_stack[-1].append(new_term)
                else:
                    return new_term

    def __repr__(self):
        if self.repr is not None:
            return self.repr

        # Non-recursive version of __repr__
        stack = [deque([self])]
        # current: popleft from stack[-1]
        # arguments: new level on stack
        parts = []
        put = parts.append
        while stack:
            current = stack[-1].popleft()
            if current is None:
                put("_")
            elif type(current) == str:
                put(current)
            elif type(current) == int:
                if current < 0:
                    put("X%s" % -current)
                else:
                    put("A%s" % (current + 1))
            elif type(current) == And:  # Depends on level
                q = deque()
                q.append("(")
                if type(current.args[0]) == Or:
                    q.append("(")
                    q.append(current.args[0])
                    q.append(")")
                else:
                    q.append(current.args[0])
                tail = current.args[1]
                while (
                    isinstance(tail, Term) and tail.functor == "," and tail.arity == 2
                ):
                    q.append(", ")
                    if type(tail.args[0]) == Or:
                        q.append("(")
                        q.append(tail.args[0])
                        q.append(")")
                    else:
                        q.append(tail.args[0])
                    tail = tail.args[1]
                q.append(", ")
                if type(tail) == Or:
                    q.append("(")
                    q.append(tail)
                    q.append(")")
                else:
                    q.append(tail)
                q.append(")")
                stack.append(q)
            elif type(current) == Or:
                q = deque()
                q.append(current.args[0])
                tail = current.args[1]
                while (
                    isinstance(tail, Term) and tail.functor == ";" and tail.arity == 2
                ):
                    q.append("; ")
                    q.append(tail.args[0])
                    tail = tail.args[1]
                q.append("; ")
                q.append(tail)
                stack.append(q)
            elif (
                isinstance(current, Term)
                and current.functor == "."
                and current.arity == 2
            ):
                q = deque()
                q.append("[")
                q.append(current.args[0])
                tail = current.args[1]
                while (
                    isinstance(tail, Term) and tail.functor == "." and tail.arity == 2
                ):
                    q.append(", ")
                    q.append(tail.args[0])
                    tail = tail.args[1]
                if not tail == Term("[]"):
                    q.append(" | ")
                    q.append(tail)
                q.append("]")
                stack.append(q)
            elif isinstance(current, Term) and current.op_spec is not None:
                # Is a binary or unary operator.
                if len(current.op_spec) == 2:  # unary operator
                    cf = str(current.functor).strip("'")
                    if "a" <= cf[0] <= "z":
                        put(" " + cf + " ")
                    else:
                        put(cf)
                    q = deque()
                    q.append(current.args[0])
                    stack.append(q)
                else:
                    a = current.args[0]
                    b = current.args[1]
                    q = deque()
                    if (
                        not isinstance(a, Term)
                        or a.op_priority is None
                        or a.op_priority < current.op_priority
                        or (
                            a.op_priority == current.op_priority
                            and current.op_spec == "yfx"
                        )
                    ):
                        # no parenthesis around a
                        q.append(a)
                    else:
                        q.append("(")
                        q.append(a)
                        q.append(")")
                    op = str(current.functor).strip("'")
                    if "a" <= op[0] <= "z":
                        q.append(" %s " % op)
                    else:
                        q.append("%s" % op)
                    if (
                        not isinstance(b, Term)
                        or b.op_priority is None
                        or b.op_priority < current.op_priority
                        or (
                            b.op_priority == current.op_priority
                            and current.op_spec == "xfy"
                        )
                    ):
                        # no parenthesis around b
                        q.append(b)
                    else:
                        q.append("(")
                        q.append(b)
                        q.append(")")
                    stack.append(q)
            elif isinstance(current, Term):
                if current.probability is not None:
                    put(str(current.probability))  # This is a recursive call.
                    put("::")
                put(str(current.functor))
                if current.args:
                    q = deque()
                    q.append("(")
                    q.append(current.args[0])
                    for a in current.args[1:]:
                        q.append(",")
                        q.append(a)
                    q.append(")")
                    stack.append(q)
            else:
                put(str(current))
            while stack and not stack[-1]:
                stack.pop(-1)
        self.repr = "".join(parts)
        self.reprhash = hash(self.repr)
        return self.repr

    def __call__(self, *args, **kwdargs):
        """Create a new Term with the same functor and the given arguments.

        :param args: new arguments
        :type args: tuple of (Term | None | int)
        :return:
        :rtype: Term
        """
        return self.with_args(*args, **kwdargs)

    def with_args(self, *args, **kwdargs):
        """Creates a new Term with the same functor and the given arguments.

        :param args: new arguments for the term
        :type args: tuple of (Term | int | None)
        :param kwdargs: keyword arguments for the term
        :type kwdargs: p=Constant | p=Var | p=float
        :returns: a new term with the given arguments
        :rtype: :class:`Term`

        """
        if not kwdargs and list(map(id, args)) == list(map(id, self.args)):
            return self

        if "p" in kwdargs:
            p = kwdargs["p"]
            if type(p) == float:
                p = Constant(p)
        else:
            p = self.probability

        extra = {}
        if p is not None:
            return self.__class__(
                self.functor,
                *args,
                p=p,
                location=self.location,
                priority=self.op_priority,
                opspec=self.op_spec
            )
        else:
            if self.__class__ in (Clause, AnnotatedDisjunction, And, Or):
                return self.__class__(
                    *args,
                    location=self.location,
                    priority=self.op_priority,
                    opspec=self.op_spec
                )
            else:
                return self.__class__(
                    self.functor,
                    *args,
                    location=self.location,
                    priority=self.op_priority,
                    opspec=self.op_spec
                )

    def with_probability(self, p=None):
        """Creates a new Term with the same functor and arguments but with a different probability.

        :param p: new probability (None clears the probability)
        :return: copy of the Term
        """
        return self.__class__(
            self.functor,
            *self.args,
            p=p,
            priority=self.op_priority,
            opspec=self.op_spec,
            location=self.location
        )

    def is_var(self):
        """Checks whether this Term represents a variable."""
        return False

    def is_scope_term(self):
        """Checks whether the current term is actually a term inside a scope"""
        return self.functor.strip("'") == ":"

    def is_constant(self):
        """Checks whether this Term represents a constant."""
        return False

    def is_ground(self):
        """Checks whether the term contains any variables."""
        if self._cache_is_ground is None:
            queue = deque([self])
            while queue:
                term = queue.popleft()
                if type(term) == list:
                    queue.extend(term)
                elif term is None or type(term) == int or term.is_var():
                    self._cache_is_ground = False
                    return False
                elif isinstance(term, Term):
                    if not term._cache_is_ground:
                        queue.extend(term.args)
            self._cache_is_ground = True
            return True
        else:
            return self._cache_is_ground

    def is_negated(self):
        """Checks whether the term represent a negated term."""
        return False

    def variables(self, exclude_local=False):
        """Extract the variables present in the term.

        :return: set of variables
        :rtype: :class:`problog.util.OrderedSet`
        """
        if exclude_local and self.__functor == "findall" and self.__arity == 3:
            return self.args[2].variables()
        elif self._cache_variables is None:
            variables = OrderedSet()
            queue = deque([self])
            while queue:
                term = queue.popleft()
                if term is None or type(term) == int or term.is_var():
                    variables.add(term)
                else:
                    queue.extend(term.args)
                    if term.probability:
                        queue.append(term.probability)
            self._cache_variables = variables
        return self._cache_variables

    def _list_length(self):
        if self._cache_list_length is None:
            l = 0
            current = self
            while (
                not is_variable(current)
                and current.functor == "."
                and current.arity == 2
            ):
                if current._cache_list_length is not None:
                    return l + current._cache_list_length
                l += 1
                current = current.args[1]
            self._cache_list_length = l
        return self._cache_list_length

    def _list_decompose(self):
        elements = []
        current = self
        while (
            not is_variable(current) and current.functor == "." and current.arity == 2
        ):
            elements.append(current.args[0])
            current = current.args[1]
        return elements, current

    def __eq__(self, other):
        if not isinstance(other, Term):
            return False
<<<<<<< HEAD
=======

        # TODO Determine whether to remove cache_eq code that is relying on id( )
        # What we need is a hash function such that hash(1) != hash(2): return false else perform normal __eq__ procedure.
        # The difficulty being that maybe some functions which are not equal objects we want to consider as equal. e.g. not(..) vs \+...
        # We need to discuss this first.
        # cache_eq = self._get_cached_eq(other) #TODO object.id is not reliable? Objects can have the same id (non-overlapping lifetime)
        # if cache_eq is not None:
        #    return cache_eq

>>>>>>> 7d11fdf2
        # Non-recursive version of equality check.
        l1 = deque([self])
        l2 = deque([other])
        while l1 and l2:
            t1 = l1.popleft()
            t2 = l2.popleft()
            if len(l1) != len(l2):
                return False
            elif id(t1) == id(t2):
                pass
            elif type(t1) != type(t2):
                return False
            elif type(t1) == int:
                if t1 != t2:
                    return False
            elif t1 is None:
                if t2 is not None:
                    return False
            elif isinstance(t1, Constant):  # t2 too
                if type(t1.functor) != type(t2.functor):
                    return False
                elif t1.functor != t2.functor:
                    return False
            else:  # t1 and t2 are Terms
                if not isinstance(t1, Not) and t1.__functor != t2.__functor:
                    return False
                if t1.__arity != t2.__arity:
                    return False
                l1.extend(t1.__args)
                l2.extend(t2.__args)
        return l1 == l2  # Should both be empty.

    def _eq__list(self, other):
        """Custom equivalence test for lists.

        :param other: other Term representing a list
        :type other: Term
        :return: True if lists contain the same elements, False otherwise
        """

        if self._list_length() != other._list_length():
            return False

        elems1, tail1 = self._list_decompose()
        elems2, tail2 = other._list_decompose()

        if tail1 != tail2:
            return False
        else:
            for e1, e2 in zip(elems1, elems2):
                if e1 != e2:
                    return False
        return True

    def __hash__(self):
        if self.__hash is None:
            firstarg = None

            if len(self.__args) > 0:
                firstarg = self.__args[0]

            # CG
            list_hash = [self.__functor, self.__arity, self._list_length()]
            # We only consider small number of arguments, because arbitrary numbers lead to RecursionError

            if self._list_length() < 10:
                for a in self.__args:
                    if type(a) == list:
                        list_hash.extend(a)
                    else:
                        list_hash.append(a)
                # list_hash.extend(self.__args)

            self.__hash = hash(tuple(list_hash))

            # self.__hash = hash((self.__functor, self.__arity, firstarg, self._list_length()))
        return self.__hash

    def __lshift__(self, body):
        return Clause(self, body)

    def __and__(self, rhs):
        return And(self, rhs)

    def __or__(self, rhs):
        return Or(self, rhs)

    def __invert__(self):
        return Not("\\+", self)

    def __float__(self):
        return float(self.value)

    def __int__(self):
        return int(self.value)

    def __neg__(self):
        return Not("\\+", self)

    def __abs__(self):
        return self

    @classmethod
    def from_string(cls, str, factory=None, parser=None):
        if factory is None:
            from .program import ExtendedPrologFactory

            factory = ExtendedPrologFactory()
        if parser is None:
            from .parser import PrologParser

            parser = PrologParser(factory)

        if not str.strip().endswith("."):
            str += "."

        parsed = parser.parseString(str)
        if len(parsed) != 1:
            raise ValueError("Invalid term: '" + str + "'")
        else:
            return parsed[0]


class AggTerm(Term):
    def __init__(self, *args, **kwargs):
        Term.__init__(self, *args, **kwargs)


class Var(Term):
    """A Term representing a variable.

    :param name: name of the variable
    :type name: :class:`str`

    """

    def __init__(self, name, location=None, **kwdargs):
        Term.__init__(self, name, location=location, **kwdargs)

    @property
    def name(self):
        """Name of the variable"""
        return self.functor

    def compute_value(self, functions=None):
        raise InstantiationError(
            "Variables do not support evaluation: {}.".format(self.name)
        )

    def is_var(self):
        return True

    def is_ground(self):
        return False

    def __hash__(self):
        return hash(self.name)

    def __eq__(self, other):
        return str(other) == str(self)


class Constant(Term):
    """A constant.

        :param value: the value of the constant
        :type value: :class:`str`, :class:`float` or :class:`int`.

    """

    FLOAT_PRECISION = 15

    def __init__(self, value, location=None, **kwdargs):
        if self.FLOAT_PRECISION is not None and type(value) == float:
            value = round(value, self.FLOAT_PRECISION)
        Term.__init__(self, value, location=location, **kwdargs)

    def compute_value(self, functions=None):
        return self.functor

    def is_constant(self):
        return True

    def __hash__(self):
        return hash(self.functor)

    def __str__(self):
        return str(self.functor)

    def is_string(self):
        """Check whether this constant is a string.

            :returns: true if the value represents a string
            :rtype: :class:`bool`
        """
        return type(self.value) == str

    def is_float(self):
        """Check whether this constant is a float.

            :returns: true if the value represents a float
            :rtype: :class:`bool`
        """
        return type(self.value) == float

    def is_integer(self):
        """Check whether this constant is an integer.

            :returns: true if the value represents an integer
            :rtype: :class:`bool`
        """
        return type(self.value) == int

    def __eq__(self, other):
        return str(self) == str(other)


class Object(Term):
    """A wrapped object.

        :param value: the wrapped object

    """

    def __init__(self, value, location=None, **kwdargs):
        Term.__init__(self, value, location=location, **kwdargs)

    def compute_value(self, functions=None):
        return float(self.functor)
        return self.functor

    def is_constant(self):
        return True

    def __hash__(self):
        return hash(id(self.functor))

    def __str__(self):
        return str(self.functor)

    def is_string(self):
        """Check whether this constant is a string.

            :returns: true if the value represents a string
            :rtype: :class:`bool`
        """
        return False

    def is_float(self):
        """Check whether this constant is a float.

            :returns: true if the value represents a float
            :rtype: :class:`bool`
        """
        return False

    def is_integer(self):
        """Check whether this constant is an integer.

            :returns: true if the value represents an integer
            :rtype: :class:`bool`
        """
        return False

    def __eq__(self, other):
        return id(self) == id(other)


class Clause(Term):
    """A clause."""

    def __init__(self, head, body, **kwdargs):
        Term.__init__(self, ":-", head, body, **kwdargs)
        self.head = head
        self.body = body

    def __repr__(self):
        if self.head.functor == "_directive":
            self.repr = ":- %s" % self.body
        else:
            self.repr = "%s :- %s" % (self.head, self.body)
        self.reprhash = hash(self.repr)
        return self.repr

    @property
    def predicates(self):
        return [self.head.signature]


class AnnotatedDisjunction(Term):
    """An annotated disjunction."""

    def __init__(self, heads, body, **kwdargs):
        Term.__init__(self, ":-", heads, body, **kwdargs)
        self.heads = heads
        self.body = body

    def __repr__(self):
        if self.body is None:
            self.repr = "%s" % ("; ".join(map(str, self.heads)))
        else:
            self.repr = "%s :- %s" % ("; ".join(map(str, self.heads)), self.body)
        self.reprhash = hash(self.repr)
        return self.repr

    def __hash__(self):
        return super().__hash__()

    def __eq__(self, other):
        return (
            type(self) == type(other)
            and self.heads == other.heads
            and self.body == other.body
        )

    @property
    def predicates(self):
        return [x.signature for x in self.heads]


class Or(Term):
    """Or"""

    def __init__(self, op1, op2, **kwdargs):
        Term.__init__(self, ";", op1, op2, **kwdargs)
        self.op1 = op1
        self.op2 = op2

    @classmethod
    def from_list(cls, lst):
        """Create a disjunction based on the terms in the list.

        :param lst: list of terms
        :return: disjunction over the given terms
        """
        if lst:
            n = len(lst) - 1
            tail = lst[n]
            while n > 0:
                n -= 1
                tail = Or(lst[n], tail)
            return tail
        else:
            return Term("fail")

    def to_list(self):
        """Extract the terms of the disjunction into the list.

        :return: list of disjuncts
        """
        body = []
        current = self
        while isinstance(current, Term) and current.functor == self.functor:
            body.append(current.args[0])
            current = current.args[1]
        body.append(current)
        return body

    def __or__(self, rhs):
        return Or(self.op1, self.op2 | rhs)

    def __and__(self, rhs):
        return And(self, rhs)

    def __repr__(self):
        lhs = term2str(self.op1)
        rhs = term2str(self.op2)
        self.repr = "%s; %s" % (lhs, rhs)
        self.reprhash = hash(self.repr)
        return self.repr

    def with_args(self, *args):
        return self.__class__(*args, location=self.location)

    @property
    def predicates(self):
        return [self.op1.signature] + self.op2.predicates


class And(Term):
    """And"""

    def __init__(self, op1, op2, location=None, **kwdargs):
        Term.__init__(self, ",", op1, op2, location=location, **kwdargs)
        self.op1 = op1
        self.op2 = op2

    @classmethod
    def from_list(cls, lst):
        """Create a conjunction based on the terms in the list.

        :param lst: list of terms
        :return: conjunction over the given terms
        """
        if lst:
            n = len(lst) - 1
            tail = lst[n]
            while n > 0:
                n -= 1
                tail = And(lst[n], tail)
            return tail
        else:
            return Term("true")

    def to_list(self):
        """Extract the terms of the conjunction into the list.

        :return: list of disjuncts
        """
        body = []
        current = self
        while isinstance(current, Term) and current.functor == self.functor:
            body.append(current.args[0])
            current = current.args[1]
        body.append(current)
        return body

    def __and__(self, rhs):
        return And(self.op1, self.op2 & rhs)

    def __or__(self, rhs):
        return Or(self, rhs)

    def __repr__(self):
        lhs = term2str(self.op1)
        rhs = term2str(self.op2)
        if isinstance(self.op2, Or):
            rhs = "(%s)" % rhs
        if isinstance(self.op1, Or):
            lhs = "(%s)" % lhs

        self.repr = "%s, %s" % (lhs, rhs)
        self.reprhash = hash(self.repr)
        return self.repr

    def with_args(self, *args):
        return self.__class__(*args, location=self.location)


class Not(Term):
    """Not"""

    def __init__(self, functor, child, location=None, **kwdargs):
        Term.__init__(self, functor, child, location=location)
        self.child = child

    def __repr__(self):
        c = str(self.child)
        if isinstance(self.child, And) or isinstance(self.child, Or):
            c = "(%s)" % c
        if self.functor == "not":
            self.repr = "not %s" % c
        else:
            self.repr = "%s%s" % (self.functor, c)
        self.reprhash = hash(self.repr)
        return self.repr

    def is_negated(self):
        return True

    def __neg__(self):
        return self.child

    def __abs__(self):
        return -self


_arithmetic_functions = {
    ("+", 2): (lambda a, b: a + b),
    ("-", 2): (lambda a, b: a - b),
    ("/\\", 2): (lambda a, b: a & b),
    ("\\/", 2): (lambda a, b: a | b),
    ("xor", 2): (lambda a, b: a ^ b),
    ("xor", 2): (lambda a, b: a ^ b),
    ("#", 2): (lambda a, b: a ^ b),
    ("><", 2): (lambda a, b: a ^ b),
    ("*", 2): (lambda a, b: a * b),
    ("/", 2): (lambda a, b: a / b),
    ("//", 2): (lambda a, b: a // b),
    ("<<", 2): (lambda a, b: a << b),
    (">>", 2): (lambda a, b: a >> b),
    ("mod", 2): (lambda a, b: a % b),
    ("mod", 2): (lambda a, b: a % b),
    ("rem", 2): (lambda a, b: a % b),
    ("rem", 2): (lambda a, b: a % b),
    ("div", 2): (lambda a, b: (a - (a % b)) // b),
    ("div", 2): (lambda a, b: (a - (a % b)) // b),
    ("**", 2): (lambda a, b: a ** b),
    ("^", 2): (lambda a, b: a ** b),
    ("+", 1): (lambda a: a),
    ("-", 1): (lambda a: -a),
    ("\\", 1): (lambda a: ~a),
    ("atan", 2): math.atan2,
    ("atan2", 2): math.atan2,
    ("integer", 1): int,
    ("float", 1): float,
    ("float_integer_part", 1): lambda f: int(f),
    ("float_fractional_part", 1): lambda f: f - int(f),
    ("abs", 1): abs,
    ("ceiling", 1): lambda x: int(math.ceil(x)),
    ("round", 1): lambda x: int(round(x)),
    ("floor", 1): lambda x: int(math.floor(x)),
    ("truncate", 1): lambda x: int(math.trunc),
    ("min", 2): min,
    ("max", 2): max,
    ("exp", 2): math.pow,
    ("epsilon", 0): lambda: sys.float_info.epsilon,
    ("inf", 0): lambda: float("inf"),
    ("nan", 0): lambda: float("nan"),
    ("sign", 1): lambda x: 1 if x > 0 else -1 if x < 0 else 0,
}

_from_math_1 = [
    "exp",
    "log",
    "log10",
    "sqrt",
    "sin",
    "cos",
    "tan",
    "asin",
    "acos",
    "atan",
    "sinh",
    "cosh",
    "tanh",
    "asinh",
    "acosh",
    "atanh",
    "lgamma",
    "gamma",
    "erf",
    "erfc",
]
for _f in _from_math_1:
    _arithmetic_functions[(_f, 1)] = getattr(math, _f)

# _from_math_0 = ['pi', 'e']
# for _f in _from_math_0:
#     _x = getattr(math, _f)
_arithmetic_functions[("pi", 0)] = lambda: math.pi
_arithmetic_functions[("e", 0)] = lambda: math.e


def unquote(s):
    """Strip single quotes from the string.

    :param s: string to remove quotes from
    :return: string with quotes removed
    """
    return s.strip("'")


safe_expr = re.compile("[a-z]+(\\w)*$")


def is_safe(t):
    return safe_expr.match(t) is not None


def make_safe(t):
    if not is_safe(t):
        return "'%s'" % t
    else:
        return t


def compute_function(func, args, extra_functions=None):
    """Compute the result of an arithmetic function given by a functor and a list of arguments.

    :param func: functor
    :type: basestring
    :param args: arguments
    :type args: (list | tuple) of (Term | int | None)
    :param extra_functions: additional user-defined functions
    :raises: ArithmeticError if the function is unknown or if an error occurs while computing it
    :return: result of the function
    :rtype: Constant
    """
    if extra_functions is None:
        extra_functions = {}

    function = _arithmetic_functions.get((unquote(func), len(args)))
    if function is None:
        function = extra_functions.get((unquote(func), len(args)))
        if function is None:
            raise ArithmeticError("Unknown function '%s'/%s" % (func, len(args)))
    try:
        values = [arg.compute_value(extra_functions) for arg in args]
        if None in values:
            return None
        else:
            return function(*values)
    except ValueError as err:
        raise ArithmeticError(err.message)
    except ZeroDivisionError:
        raise ArithmeticError("Division by zero.")


class InstantiationError(GroundingError):
    """Error used when performing arithmetic with a non-ground term."""

    pass


# noinspection PyShadowingBuiltins
class ArithmeticError(GroundingError):
    """Error used when an error occurs during evaluation of an arithmetic expression."""

    pass<|MERGE_RESOLUTION|>--- conflicted
+++ resolved
@@ -206,6 +206,7 @@
         self._cache_variables = None
         self.repr = None
         self.reprhash = None
+        self.cache_eq = {}
 
     @property
     def functor(self):
@@ -221,6 +222,7 @@
         self.__functor = value
         self.__signature = None
         self.__hash = None
+        self.cache_eq = {}
 
     @property
     def args(self):
@@ -671,11 +673,20 @@
             current = current.args[1]
         return elements, current
 
+    def _cache_equality(self, other, value):
+        if isinstance(other, Term):
+            self.cache_eq[other.id] = value
+        return value
+
+    def _get_cached_eq(self, other):
+        if isinstance(other, Term):
+            if other.id in self.cache_eq:
+                return self.cache_eq[other.id]
+        return None
+
     def __eq__(self, other):
         if not isinstance(other, Term):
             return False
-<<<<<<< HEAD
-=======
 
         # TODO Determine whether to remove cache_eq code that is relying on id( )
         # What we need is a hash function such that hash(1) != hash(2): return false else perform normal __eq__ procedure.
@@ -685,7 +696,6 @@
         # if cache_eq is not None:
         #    return cache_eq
 
->>>>>>> 7d11fdf2
         # Non-recursive version of equality check.
         l1 = deque([self])
         l2 = deque([other])
@@ -693,30 +703,30 @@
             t1 = l1.popleft()
             t2 = l2.popleft()
             if len(l1) != len(l2):
-                return False
+                return self._cache_equality(other, False)
             elif id(t1) == id(t2):
                 pass
             elif type(t1) != type(t2):
-                return False
+                return self._cache_equality(other, False)
             elif type(t1) == int:
                 if t1 != t2:
-                    return False
+                    return self._cache_equality(other, False)
             elif t1 is None:
                 if t2 is not None:
-                    return False
+                    return self._cache_equality(other, False)
             elif isinstance(t1, Constant):  # t2 too
                 if type(t1.functor) != type(t2.functor):
-                    return False
+                    return self._cache_equality(other, False)
                 elif t1.functor != t2.functor:
-                    return False
+                    return self._cache_equality(other, False)
             else:  # t1 and t2 are Terms
                 if not isinstance(t1, Not) and t1.__functor != t2.__functor:
-                    return False
+                    return self._cache_equality(other, False)
                 if t1.__arity != t2.__arity:
-                    return False
+                    return self._cache_equality(other, False)
                 l1.extend(t1.__args)
                 l2.extend(t2.__args)
-        return l1 == l2  # Should both be empty.
+        return self._cache_equality(other, l1 == l2)  # Should both be empty.
 
     def _eq__list(self, other):
         """Custom equivalence test for lists.
