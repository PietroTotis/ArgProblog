--- conflicted
+++ resolved
@@ -50,8 +50,24 @@
 
 # class TestSystemNNF(unittest.TestCase) :
 
-<<<<<<< HEAD
-    def test_evaluate_custom_weights(self):
+#     def setUp(self) :
+
+#         try :
+#             self.assertSequenceEqual = self.assertItemsEqual
+#         except AttributeError :
+#             self.assertSequenceEqual = self.assertCountEqual
+
+
+class TestSystemGeneric(unittest.TestCase) :
+
+    def setUp(self) :
+
+        try :
+            self.assertSequenceEqual = self.assertItemsEqual
+        except AttributeError :
+            self.assertSequenceEqual = self.assertCountEqual
+
+    def test_system_evaluate_custom_weights(self):
         """
         Tests evaluate() with custom weights (not the ones from file)
 
@@ -87,17 +103,6 @@
 
 
 class TestSystemNNF(unittest.TestCase) :
-=======
-#     def setUp(self) :
-
-#         try :
-#             self.assertSequenceEqual = self.assertItemsEqual
-#         except AttributeError :
-#             self.assertSequenceEqual = self.assertCountEqual
-
-
-class TestSystemGeneric(unittest.TestCase) :
->>>>>>> 44031c1a
 
     def setUp(self) :
 
@@ -105,6 +110,7 @@
             self.assertSequenceEqual = self.assertItemsEqual
         except AttributeError :
             self.assertSequenceEqual = self.assertCountEqual
+
 
 
 def read_result(filename) :
