"""
Part of the ProbLog distribution.

Copyright 2015 KU Leuven, DTAI Research Group

Licensed under the Apache License, Version 2.0 (the "License");
you may not use this file except in compliance with the License.
You may obtain a copy of the License at

    http://www.apache.org/licenses/LICENSE-2.0

Unless required by applicable law or agreed to in writing, software
distributed under the License is distributed on an "AS IS" BASIS,
WITHOUT WARRANTIES OR CONDITIONS OF ANY KIND, either express or implied.
See the License for the specific language governing permissions and
limitations under the License.
"""
import os
import sys

sys.setrecursionlimit(10000)

# Set the PATH and PYTHON_PATH variables
from .setup import set_environment, gather_info

set_environment()

system_info = gather_info()


def root_path(*args):
    return os.path.abspath(os.path.join(os.path.dirname(__file__), "..", *args))


library_paths = [root_path("problog", "library")]
<<<<<<< HEAD
=======

>>>>>>> 35d92989

# Load all submodules. This has two reasons:
#   - initializes all transformations (@transform)
#   - makes it possible to just import 'problog' and then use
#       something like problog.program.PrologFile
from . import cnf_formula
from . import core
from . import engine
from . import evaluator
from . import formula
from . import logic
from . import ddnnf_formula
from . import parser
from . import program
from . import sdd_formula
from . import sdd_formula_explicit
from . import util
from . import bdd_formula
from . import forward
from . import cycles
from . import kbest
from . import tasks
from . import debug

<<<<<<< HEAD
=======

>>>>>>> 35d92989
_evaluatables = {
    "sdd": sdd_formula.SDD,
    "sddx": sdd_formula_explicit.SDDExplicit,
    "bdd": bdd_formula.BDD,
    "nnf": ddnnf_formula.DDNNF,
    "ddnnf": ddnnf_formula.DDNNF,
    "kbest": kbest.KBestFormula,
    "fsdd": forward.ForwardSDD,
    "fbdd": forward.ForwardBDD,
}


def get_evaluatables():
    return _evaluatables.keys()


def get_evaluatable(name=None, semiring=None):
    if name is None:
        if semiring is None or semiring.is_dsp():
            return evaluator.EvaluatableDSP
        else:
            return formula.LogicNNF
    else:
        return _evaluatables[name]<|MERGE_RESOLUTION|>--- conflicted
+++ resolved
@@ -32,11 +32,8 @@
     return os.path.abspath(os.path.join(os.path.dirname(__file__), "..", *args))
 
 
-library_paths = [root_path("problog", "library")]
-<<<<<<< HEAD
-=======
+library_paths = [root_path('problog', 'library')]
 
->>>>>>> 35d92989
 
 # Load all submodules. This has two reasons:
 #   - initializes all transformations (@transform)
@@ -61,10 +58,6 @@
 from . import tasks
 from . import debug
 
-<<<<<<< HEAD
-=======
-
->>>>>>> 35d92989
 _evaluatables = {
     "sdd": sdd_formula.SDD,
     "sddx": sdd_formula_explicit.SDDExplicit,
