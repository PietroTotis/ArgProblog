--- conflicted
+++ resolved
@@ -90,17 +90,10 @@
     if term is None:
         return '_'
     elif type(term) is int:
-<<<<<<< HEAD
         #if term >= 0:
             return '#%s' % term
         #else:
         #    return '_'
-=======
-        if term >= 0:
-            return '#%s' % term
-        else:
-            return '_'
->>>>>>> b947c2f3
     elif isinstance(term, And):
         return '(%s)' % term
     else:
