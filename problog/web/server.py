#!/usr/bin/env python
# encoding: utf-8
"""Simple HTTP server for ProbLog.

This module only defines the server interface.
To change settings related to ProbLog, you should consult the run_problog.py script.

The operation of the server is determined by four options:

    port (default: 8000)        Server port to use
    timeout (default: 60)       Maximum *processing* time of the ProbLog subprocess
    memout (default: 1Gb)       Maximum memory usage of the ProbLog subprocess
    servefiles (default: No)    Whether to serve a file for undefined paths. (This is potentially unsafe.)

The server defines the following paths:

    http://hostname:port/problog?model=... [GET,POST]
    http://hostname:port/inference?model=...&callback=... [JSONP]
    http://hostname:port/learn?model=...&examples=...&callback=... [JSONP]

If ``servefiles`` is enabled other paths will be treated as file access requests.

__author__ = Anton Dries
__author__ = Wannes Meert

Part of the ProbLog distribution.

Copyright 2015 KU Leuven, DTAI Research Group

Licensed under the Apache License, Version 2.0 (the "License");
you may not use this file except in compliance with the License.
You may obtain a copy of the License at

    http://www.apache.org/licenses/LICENSE-2.0

Unless required by applicable law or agreed to in writing, software
distributed under the License is distributed on an "AS IS" BASIS,
WITHOUT WARRANTIES OR CONDITIONS OF ANY KIND, either express or implied.
See the License for the specific language governing permissions and
limitations under the License.
"""
import logging.config
import os
import subprocess

# Load general Python modules
import sys
import tempfile

# import resource

DEFAULT_PORT = 5100
DEFAULT_TIMEOUT = 60
DEFAULT_MEMOUT = 2.0  # gigabyte

SERVE_FILES = False
CACHE_MODELS = True
CACHE_DIR = "cache"

RUN_LOCAL = False

# PYTHON_EXEC = 'python'    # Python 2
PYTHON_EXEC = sys.executable  # Match with server

api_root = "/"

FILES_WHITELIST = [
    api_root + "js/problog_editor_advanced.js",
    api_root + "js/lib/ace.js",
    api_root + "js/lib/bootstrap-theme.min.css",
    api_root + "js/lib/bootstrap.min.css",
    api_root + "js/lib/bootstrap.min.js",
    api_root + "js/lib/jquery-2.1.0.min.js",
    api_root + "js/lib/jquery-ui.min.js",
    api_root + "js/lib/mode-prolog.js",
    api_root + "tutorial.html",
    api_root + "sidebar.css",
]

here = os.path.dirname(__file__)

use_default_logger = True
if os.path.exists(os.path.join(here, "logging.conf")):
    try:
        logging.config.fileConfig(os.path.join(here, "logging.conf"))
        use_default_logger = False
    except IOError:
        pass

if use_default_logger:
    logger = logging.getLogger("server")
    ch = logging.StreamHandler(sys.stdout)
    formatter = logging.Formatter("[%(levelname)s] %(message)s")
    ch.setFormatter(formatter)
    logger.addHandler(ch)
    logger.setLevel(logging.DEBUG)
logger = logging.getLogger("server")

# Load Python standard web-related modules (based on Python version)
import json
import mimetypes

if sys.version_info.major == 2:
    import BaseHTTPServer
    import urlparse

    def to_bytes(string):
        return bytes(string)

    import urllib

    url_decode = urllib.unquote_plus
    import hashlib

    def compute_hash(model):
        return hashlib.md5(model).hexdigest()  # Python 2


else:
    import http.server as BaseHTTPServer
    import urllib.parse as urlparse

    def to_bytes(string):
        return bytes(string, "UTF-8")

    url_decode = urlparse.unquote_plus
    import hashlib

    def compute_hash(model):
        return hashlib.md5(to_bytes(model)).hexdigest()  # Python 3


# Contains special URL paths. Initialize with @handle_url
PATHS = {}


class handle_url(object):
    """Decorator for adding a handler for a URL.

    Example: to add a handler for GET /hello?name=World

    @handle_url('/hello')
    def hello(name) :
        return 200, 'text/plain', 'Hello %s!' % name
    """

    def __init__(self, path):
        self.path = path

    def __call__(self, f):
        PATHS[self.path] = f


def root_path(*relative_path):
    """Translate URL path to file system path."""
    return os.path.abspath(os.path.join(os.path.dirname(__file__), *relative_path))


PROB_EXEC = root_path("..", "tasks", "__init__.py")


def call_process(cmd, timeout, memout):
    """Call a subprocess with time and memory restrictions.

        Note:
            - the time restriction only works on Linux and Mac OS X
            - the memory restriction only works on Linux

        :param:timeout: CPU time in seconds
        :param:memout: Maximum memory in bytes
        :return: Output of the subprocess.

    """

    def setlimits():
        resource.setrlimit(resource.RLIMIT_CPU, (timeout, timeout))
        resource.setrlimit(resource.RLIMIT_AS, (memout, memout))

    return subprocess.check_output(cmd, preexec_fn=setlimits)


def wrap_callback(callback, jsonstr):
    return "{}({});".format(callback, jsonstr)


def run_problog_task(task, model, callback=None, data=None, options=None):
    if options is None:
        options = []

    try:
        # Write the model to a temporary or cached file.
        infile = store_hash(model, "pl")

        # Construct the basic command
        cmd = [PYTHON_EXEC, PROB_EXEC, task, infile]

        # Write the data to a temporary or cached file (if given)
        datafile = None
        if data is not None:
            datafile = store_hash(data, "data")
            outfile = (
                os.path.splitext(infile)[0]
                + "_"
                + os.path.splitext(os.path.basename(datafile))[0]
                + ".out"
            )
            cmd += [datafile]
        else:
            outfile = os.path.splitext(infile)[0] + ".out"
        logger.info("Output file: {}".format(outfile))

        # Add default and given options to the command.
        cmd += ["-o", outfile, "--web"] + options

    except UnicodeDecodeError as err:
        logger.error("Unicode error catched: {}".format(err))
        result = {
            "SUCCESS": False,
            "err": "Cannot decode character in program: {}".format(err),
        }
        return 200, "application/json", wrap_callback(callback, json.dumps(result))

    if CACHE_MODELS:
        url = "task=%s" % task
        url += "&hash=%s" % os.path.splitext(os.path.basename(infile))[0]
        if data is not None:
            url += "&ehash=%s" % os.path.splitext(os.path.basename(datafile))[0]
    else:
        url = None

    try:
        # Execute ProbLog
        call_process(cmd, DEFAULT_TIMEOUT, DEFAULT_MEMOUT * (1 << 30))

        # Read output produced by ProbLog
        with open(outfile) as f:
            result = f.read()

        if url is not None:
            result = json.loads(result)
            result["url"] = url
            result = json.dumps(result)

        # Wrap the output in a JSON wrapper.
        datavalue = wrap_callback(callback, result)
        return 200, "application/json", datavalue
    except subprocess.CalledProcessError as err:
        logger.error("ProbLog didn't finish correctly: %s" % err)
        result = {
            "SUCCESS": False,
            "url": url,
            "err": "ProbLog exceeded time or memory limit",
        }
        return 200, "application/json", wrap_callback(callback, json.dumps(result))


@handle_url(api_root + "inference")
def run_problog_jsonp(model, callback):
    return run_problog_task("prob", model[0], callback[0])


@handle_url(api_root + "prob")
def run_problog_jsonp(model, callback):
    return run_problog_task("prob", model[0], callback[0])


@handle_url(api_root + "dt")
def run_problog_jsonp(model, callback, solve=None):
    if solve is not None and solve[0] == "local":
        options = ["--search", "local"]
    else:
        options = []
    return run_problog_task("dt", model[0], callback[0], options=options)


@handle_url(api_root + "mpe")
def run_mpe_jsonp(model, callback):
    return run_problog_task("mpe", model[0], callback[0], options=["--full"])


@handle_url(api_root + "map")
def run_map_jsonp(model, callback):
    return run_problog_task("map", model[0], callback[0], options=[])


@handle_url(api_root + "sample")
def run_sample_jsonp(model, callback):
    return run_problog_task("sample", model[0], callback[0])


@handle_url(api_root + "explain")
def run_sample_jsonp(model, callback):
    return run_problog_task("explain", model[0], callback[0])


@handle_url(api_root + "lfi")
def run_lfi_jsonp(model, examples, callback):
    return run_problog_task("lfi", model[0], callback[0], data=examples[0])


@handle_url(api_root + "learning")
def run_lfi_jsonp(model, examples, callback):
    return run_problog_task("lfi", model[0], callback[0], data=examples[0])


@handle_url(api_root + "ground")
def run_lfi_jsonp(model, callback):
    return run_problog_task(
        "ground", model[0], callback[0], options=["--format", "svg"]
    )


@handle_url(api_root + "english")
def run_natlang_jsonp(model, is_text, callback):
    retcode, result, stderr = call_extract(model[0], is_text[0])
    if retcode == 0:
        result["SUCCESS"] = True
    else:
        result["SUCCESS"] = False
        result["message"] = "An error has occurred."
    retval = wrap_callback(callback[0], json.dumps(result))
    return 200, "application/json", retval


def call_extract(text, is_text):
    # script = root_path('..', '..', '..', '..', 'nlp_challenge', 'code', 'extract', 'extract.py')
    script = root_path("..", "..", "..", "nlp4plp", "extract", "extract.py")
    cmd = ["python", script, "--stdin", "--json", "--nosvg"]
    if not is_text == "true":
        cmd += ["-m"]
    try:
        command = subprocess.Popen(
            cmd, stdin=subprocess.PIPE, stdout=subprocess.PIPE, stderr=subprocess.PIPE
        )
        stdout, stderr = command.communicate(text)
        retcode = command.returncode
        try:
            out = json.loads(stdout)
        except:
            out = {"out": stdout}
    except Exception as err:
        retcode = 1
        out = {}
        stderr = str(err)
    return retcode, out, stderr


def store_hash(data, datatype):
    # Can raise UnicodeDecodeError
    if CACHE_MODELS:
        datahash = compute_hash(data)
        if not os.path.exists(CACHE_DIR):
            os.mkdir(CACHE_DIR)
        datafile = os.path.join(CACHE_DIR, datahash + "." + datatype)
        logger.info("Saved file: {}".format(datafile))
    else:
        _, datafile = tempfile.mkstemp("." + datatype)

    with open(datafile, "w") as f:
        f.write(data)

    return datafile


def get_hash(hashcode, datatype):
    datafile = os.path.join(CACHE_DIR, hashcode + "." + datatype)
    if not CACHE_MODELS or not os.path.exists(datafile):
        return None
    else:
        with open(datafile, "r") as f:
            data = f.read()
        return data


@handle_url(api_root + "model")
def get_model_from_hash_jsonp(hash, callback):
    data = get_hash(hash[0], "pl")
    if data is None:
        result = {
            "SUCCESS": False,
            "err": "Model hash not available: {}".format(hash[0]),
        }
    else:
        result = {"SUCCESS": True, "model": data}
    return 200, "application/json", wrap_callback(callback[0], json.dumps(result))


@handle_url(api_root + "examples")
def get_data_from_hash_jsonp(hash, callback):
    data = get_hash(hash[0], "data")
    if data is None:
        result = {
            "SUCCESS": False,
            "err": "Model hash not available: {}".format(hash[0]),
        }
    else:
        result = {"SUCCESS": True, "examples": data}
    return 200, "application/json", wrap_callback(callback[0], json.dumps(result))


@handle_url(api_root + "models")
def get_example_models(callback):
    return


@handle_url(api_root)
def get_editor():
    with open(root_path("editor_adv.html")) as f:
        data = f.read()
    data = data.replace("problog.init()", "problog.init('');")
    data = make_local(data)
    return 200, "text/html", data


@handle_url(api_root + "update")
def update_problog():
    workingdir = os.path.abspath(os.path.dirname(__file__))
    try:
        out = subprocess.check_output(
            ["git", "pull"], cwd=workingdir, stderr=subprocess.STDOUT
        ).decode()
        result = {"success": True, "output": out}
    except subprocess.CalledProcessError as err:
        result = {"success": False, "error": str(err.output)}

    return 200, "application/json", json.dumps(result)


def make_local(html):
    import re

    if RUN_LOCAL:
        html = re.sub(
            '<link rel="stylesheet" href="(http([^/"]*/)+)',
            '<link rel="stylesheet" href="js/lib/',
            html,
        )
        html = re.sub('<script src="(http([^/"]*/)+)', '<script src="js/lib/', html)
        return html
    else:
        return html


# @handle_url(api_root + 'js/problog_editor_advanced.js')
# def get_javascript():
#     with open(root_path('js/problog_editor_advanced.js')) as f:
#         data = f.read()
#     return 200, 'application/javascript', data
#
#
# @handle_url(api_root + 'tutorial.html')
# def get_javascript():
#     with open(root_path('js/problog_editor_advanced.js')) as f:
#         data = f.read()
#     return 200, 'application/javascript', data


class ProbLogHTTP(BaseHTTPServer.BaseHTTPRequestHandler):
    def do_POST(self):
        numberOfBytes = int(self.headers["Content-Length"])
        data = self.rfile.read(numberOfBytes)
        query = urlparse.parse_qs(data)

        self.do_GET(query=query)

    def do_GET(self, query=None):
        """Handle a GET request.

        Looks up the URL path in PATHS and executes the corresponding function.
        If the path does not occur in PATHS, treats the path as a filename and serves the file.
        """

        try:
            url = urlparse.urlparse(self.path)
            path = url.path
            if query is None:
                query = urlparse.parse_qs(url.query)
            if "_" in query:
                # Used by jquery to avoid caching
                del query["_"]

            action = PATHS.get(path)
            if action is None:
                if SERVE_FILES or str(path) in FILES_WHITELIST:
                    self.serveFile(path)
                else:
                    self.send_response(404)
                    self.end_headers()
                    self.wfile.write(to_bytes("File not found!"))
            else:
                code, datatype, data = action(**query)
                self.send_response(code)
                self.send_header("Content-type", datatype)
                self.end_headers()
                if data:
                    self.wfile.write(to_bytes(data))
        except Exception as e:
            import traceback

            logger.error("Uncaught exception: {}\n{}".format(e, traceback.format_exc()))

    def serveFile(self, filename):
        """Serve a file."""
        if filename == "/":
            filename = "/index.html"
        filename = filename.lstrip("/")

        filetype, encoding = mimetypes.guess_type(filename)
        filename = root_path(filename)
        try:
            with open(filename) as f:
                data = f.read()
            data = make_local(data)
            self.send_response(200)
            self.send_header("Content-type", filetype)
            if encoding:
                self.send_header("Content-Encoding", encoding)
            self.end_headers()
            self.wfile.write(to_bytes(data))
        except:
            self.send_response(404)
            self.end_headers()
            self.wfile.write(to_bytes("File not found!"))

    def log_message(self, format, *args):
        try:
            # Remove arguments from GET request, only keep path
            if args[0].startswith("GET"):
                p = args[0].find("?")
                if p >= 0:
                    args0 = args[0][0:p]
                else:
                    args0 = args[0]
                args = (args0,) + args[1:]
        except Exception:
            pass

        args = (self.client_address[0],) + args
        format = "[%s] " + format
        logger.info(format % args)


def main(argv, **extra):
    global DEFAULT_MEMOUT
    global DEFAULT_TIMEOUT
    global SERVE_FILES
    global CACHE_MODELS
    global RUN_LOCAL

    import argparse

    parser = argparse.ArgumentParser()
    parser.add_argument(
        "--port", "-p", type=int, default=DEFAULT_PORT, help="Server listening port"
    )
    parser.add_argument(
<<<<<<< HEAD
        "--test",
        action="store_true",
        help="Don't run server forever, but just test if it starts",
    )
    parser.add_argument(
=======
>>>>>>> 35d92989
        "--timeout",
        "-t",
        type=int,
        default=DEFAULT_TIMEOUT,
        help="Time limit in seconds",
    )
    parser.add_argument(
        "--memout", "-m", type=float, default=DEFAULT_MEMOUT, help="Memory limit in Gb"
    )
    parser.add_argument(
        "--servefiles",
        "-F",
        action="store_true",
        help="Attempt to serve a file for undefined paths (unsafe?).",
    )
    parser.add_argument(
        "--nocaching", action="store_true", help="Disable caching of submitted models"
    )
    parser.add_argument(
        "--browser", "-B", action="store_true", help="Open editor in web browser."
    )
    parser.add_argument(
        "--local", "-l", action="store_true", help="Use local javascript libraries."
    )
    args = parser.parse_args(argv)

    RUN_LOCAL = args.local
    if args.local:
        args.servefiles = True

    DEFAULT_TIMEOUT = args.timeout
    DEFAULT_MEMOUT = args.memout
    SERVE_FILES = args.servefiles
    CACHE_MODELS = not args.nocaching
    logger.info(
        "Starting server on port %d (timeout=%d, memout=%dGb)"
        % (args.port, DEFAULT_TIMEOUT, DEFAULT_MEMOUT)
    )

    server_address = ("", args.port)
    httpd = BaseHTTPServer.HTTPServer(server_address, ProbLogHTTP)
    if args.browser:
        import webbrowser

        webbrowser.open("http://localhost:%s/" % args.port, new=2, autoraise=True)
<<<<<<< HEAD

    if not args.test:
        httpd.serve_forever()
=======
    httpd.serve_forever()
>>>>>>> 35d92989


if __name__ == "__main__":
    main(sys.argv[1:])<|MERGE_RESOLUTION|>--- conflicted
+++ resolved
@@ -47,7 +47,7 @@
 import sys
 import tempfile
 
-# import resource
+import resource
 
 DEFAULT_PORT = 5100
 DEFAULT_TIMEOUT = 60
@@ -554,14 +554,11 @@
         "--port", "-p", type=int, default=DEFAULT_PORT, help="Server listening port"
     )
     parser.add_argument(
-<<<<<<< HEAD
         "--test",
         action="store_true",
         help="Don't run server forever, but just test if it starts",
     )
     parser.add_argument(
-=======
->>>>>>> 35d92989
         "--timeout",
         "-t",
         type=int,
@@ -607,13 +604,9 @@
         import webbrowser
 
         webbrowser.open("http://localhost:%s/" % args.port, new=2, autoraise=True)
-<<<<<<< HEAD
 
     if not args.test:
         httpd.serve_forever()
-=======
-    httpd.serve_forever()
->>>>>>> 35d92989
 
 
 if __name__ == "__main__":
