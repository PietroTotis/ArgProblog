from __future__ import print_function
from collections import defaultdict 

import sys, os
import imp, inspect # For load_external

from .formula import LogicFormula
from .program import ClauseDB, PrologFile
from .logic import Term
from .core import LABEL_NAMED
from .engine import unify, UnifyError, instantiate, extract_vars, is_ground, UnknownClause, _UnknownClause, ConsultError
from .engine_builtins import addStandardBuiltIns, check_mode, GroundingError, NonGroundProbabilisticClause


# New engine: notable differences
#  - keeps its own call stack -> no problem with Python's maximal recursion depth 
#  - should support skipping calls / tail-recursion optimization

# TODO:
#  - make clause skippable (only transform results) -> tail recursion optimization
#
# DONE:
#  - add choice node (annotated disjunctions) 
#  - add builtins
#  - add caching of define nodes
#  - add cycle handling
#  - add interface
#  - process directives
#  - make call skippable

class NegativeCycle(GroundingError) : 
    """The engine does not support negative cycles."""
    
    def __init__(self, location=None) :
        self.location = location
        
        msg = 'Negative cycle detected'
        if self.location : msg += ' at position %s:%s' % self.location
        msg += '.'
        GroundingError.__init__(self, msg)
        
        self.trace = False
        self.debug = False
        
class InvalidEngineState(GroundingError): pass

class StackBasedEngine(object) :
    
    def __init__(self, builtins=True) :
        self.__builtin_index = {}
        self.__builtins = []
        self.__externals = None
        
        if builtins :
            addBuiltIns(self)
        
        self.node_types = {}
        self.node_types['fact'] = EvalFact
        self.node_types['conj'] = EvalAnd
        self.node_types['disj'] = EvalOr
        self.node_types['neg'] = EvalNot
        self.node_types['define'] = EvalDefine
        self.node_types['call'] = EvalCall
        self.node_types['clause'] = EvalClause
        self.node_types['choice'] = EvalChoice
        self.node_types['builtin'] = EvalBuiltIn
        
        self.cycle_root = None
        self.pointer = 0
        self.stack_size = 128
        self.stack = [None] * self.stack_size
        
        self.stats = [0,0,0,0]
    
    def prepare(self, db) :
        """Convert given logic program to suitable format for this engine."""
        result = ClauseDB.createFrom(db, builtins=self.getBuiltIns())
        self._process_directives( result )
        return result

    def _process_directives( self, db) :
        term = Term('_directive')
        directive_node = db.find( term )
        if directive_node == None : return True    # no directives
        # Create a new call.
        
        node = db.getNode(directive_node)        
        gp = LogicFormula()
        directives = db.getNode(directive_node).children
        
        results = []
        while directives :
            current = directives.pop(0)
            results += self.execute(current, database=db, target=gp, context=[])
    
    def _getBuiltIn(self, index) :
        real_index = -(index + 1)
        return self.__builtins[real_index]
        
    def addBuiltIn(self, pred, arity, func) :
        """Add a builtin."""
        sig = '%s/%s' % (pred, arity)
        self.__builtin_index[sig] = -(len(self.__builtins) + 1)
        self.__builtins.append( func )
        
    def getBuiltIns(self) :
        """Get the list of builtins."""
        return self.__builtin_index
        
    def create_node_type(self, node_type) :
        try :
            return self.node_types[node_type]
        except KeyError :
            raise _UnknownClause()
    
    def create(self, node_id, database, **kwdargs ) :
        if node_id < 0 :
            node_type = 'builtin'
            node = self._getBuiltIn(node_id)
        else :
            node = database.getNode(node_id)
            node_type = type(node).__name__
        
        exec_node = self.create_node_type( node_type )
        
        pointer = self.pointer
        record = self.create_record(exec_node, pointer, database, node_id, node, **kwdargs)
        self.add_record(record)
        return pointer
        
    def create_record(self, exec_node, pointer, database, node_id, node, **kwdargs ) :
        return exec_node(pointer=pointer, engine=self, database=database, node_id=node_id, node=node, **kwdargs)
        
    def grow_stack(self) :
        self.stack += [None] * self.stack_size
        self.stack_size = self.stack_size * 2
            
    def add_record(self, record) :
        if self.pointer >= self.stack_size : self.grow_stack()
        self.stack[self.pointer] = record
        self.pointer += 1
    
    def query(self, db, term, level=0, **kwdargs) :
        """Perform a non-probabilistic query."""
        gp = LogicFormula()
        gp, result = self._ground(db, term, gp, level, **kwdargs)
        return [ x for x,y in result ]
        
    def ground(self, db, term, gp=None, label=None, **kwdargs) :
        """Ground a query on the given database.
        
        :param db: logic program
        :type db: LogicProgram
        :param term: query term
        :type term: Term
        :param gp: output data structure (for incremental grounding)
        :type gp: LogicFormula
        :param label: type of query (e.g. ``query``, ``evidence`` or ``-evidence``)
        :type label: str
        """
        gp, results = self._ground(db, term, gp, silent_fail=False, allow_vars=False, **kwdargs)
        
        for args, node_id in results :
            gp.addName( term.withArgs(*args), node_id, label )
        if not results :
            gp.addName( term, None, label )
        
        return gp
    
    def _ground(self, db, term, gp=None, level=0, silent_fail=True, allow_vars=True, **kwdargs) :
        # Convert logic program if needed.
        db = self.prepare(db)
        # Create a new target datastructure if none was given.
        if gp == None : gp = LogicFormula()
        # Find the define node for the given query term.
        clause_node = db.find(term)
        # If term not defined: fail query (no error)    # TODO add error to make it consistent?
        if clause_node == None :
            # Could be builtin?
            clause_node = db._getBuiltIn(term.signature)
        if clause_node == None : 
            if silent_fail :
                return gp, []
            else :
                raise UnknownClause(term.signature, location=db.lineno(term.location))
                
        # return self.execute( node_id, database=database, target=target, context=query.args, **kwdargs)
        # eng.execute( query_node, database=db, target=target, context=[None] )
        results = self.execute( clause_node, database=db, target=gp, context=list(term.args), **kwdargs)
        
        return gp, results
                
    def isAncestor( self, parent, child ) :
        
        # TODO this is not entirely correct: 
        #  the negation check should happen only up to the common ancestor of the two
        # Question: could we stop when we reach a node that is already marked cyclic or cycleroot?
        current = self.stack[child]
        while current and current.pointer != parent and current.parent != None :
            if type(current.node).__name__ == 'neg' :
                raise NegativeCycle(location=current.database.lineno(current.node.location))
            current = self.stack[current.parent]
        return current.pointer == parent
        
    def notifyCycle(self, child) :
        # Optimization: we can usually stop when we reach a node on_cycle.
        #   However, when we swap the cycle root we need to also notify the old cycle root up to the new cycle root.
        assert(self.cycle_root != None)
        root = self.cycle_root.pointer
        childnode = self.stack[child]
        current = childnode.parent
        actions = []
        while current != root :
            exec_node = self.stack[current]
            if exec_node.on_cycle : 
                break
            new_actions = exec_node.createCycle()
            actions += new_actions
            current = exec_node.parent
            self.stats[0] += 1
        return actions
        
    def execute(self, node_id, **kwdargs ) :
        trace = kwdargs.get('trace')
        debug = kwdargs.get('debug') or trace
        stats = kwdargs.get('stats')    # Should support stats[i] += 1 with i=0..5
        self.trace = trace
        self.debug = debug
        
        target = kwdargs['target']
        database = kwdargs['database']
        if not hasattr(target, '_cache') : target._cache = DefineCache()
        n = 6
        pointer = self.create( node_id, parent=None, **kwdargs )
        cleanUp, actions = self.stack[pointer]()
        actions = list(reversed(actions))
        max_stack = len(self.stack)
        solutions = []
        while actions :
            act, obj, args, kwdargs = actions.pop(-1)
            if obj == None :
                if act == 'r' :
                    solutions.append( (args[0], args[1]) )
                    if stats != None : stats[0] += 1
                    if args[3] :    # Last result received
                        return solutions
                elif act == 'c' :
                    if stats != None : stats[1] += 1
                    if debug : print ('Maximal stack size:', max_stack)
                    return solutions
                elif act == 'o' :
                    raise InvalidEngineState('Unexpected state: cycle detected at top-level.')
                    
                    exec_node = self.stack[args[1]]
                    cleanUp, next_actions = exec_node.complete()
                    actions += list(reversed(next_actions))
                    if cleanUp : self.cleanUp(args[1])
                else :
                    raise InvalidEngineState('Unknown message!')
            else:
                if act == 'e' :
                    if self.cycle_root != None and kwdargs['parent'] < self.cycle_root.pointer :
                        cleanUp = False
                        next_actions = self.cycle_root.closeCycle(True) + [ (act,obj,args,kwdargs) ]
                    else :
                        if stats != None : stats[2] += 1
                        try :
                            obj = self.create( obj, *args, **kwdargs )
                        except _UnknownClause : 
                            # TODO set right parameters
                            call_origin = kwdargs.get('call_origin')
                            if call_origin == None :
                                sig = 'unknown'
                                raise UnknownClause(sig, location=None)
                            else :
                                loc = database.lineno(call_origin[1])
                                raise UnknownClause(call_origin[0], location=loc)
                        exec_node = self.stack[obj]
                        cleanUp, next_actions = exec_node()
                else:
                    try :
                        exec_node = self.stack[obj]
                    except IndexError :
                        self.printStack()
                        raise InvalidEngineState('Non-existing pointer: %s' % obj )
                    if exec_node == None :
                        print (act, obj)
                        raise InvalidEngineState('Invalid node at given pointer: %s' % obj)
                    if act == 'r' :
                        if stats != None : stats[0] += 1
                        cleanUp, next_actions = exec_node.newResult(*args,**kwdargs)
                    elif act == 'c' :
                        if stats != None : stats[1] += 1
                        cleanUp, next_actions = exec_node.complete(*args,**kwdargs)
                    else :
                        raise InvalidEngineState('Unknown message')
                if not actions and not next_actions and self.cycle_root != None :
                    next_actions = self.cycle_root.closeCycle(True)
                actions += list(reversed(next_actions))
                if debug :
                    # if type(exec_node).__name__ in ('EvalDefine',) :
                    self.printStack(obj)
                    if act in 'rco' : print (obj, act, args)
                    print ( [ (a,o,x) for a,o,x,t in actions[-10:] ])
                    if len(self.stack) > max_stack : max_stack = len(self.stack)
                if trace : 
                    a = sys.stdin.readline()
                    if a.strip() == 'gp' :
                        print (target)
                    elif a.strip() == 'l' :
                        trace = False
                        self.trace = False
                        debug = False
                        self.debug = False
                if cleanUp :
                    self.cleanUp(obj)
                
                        
        self.printStack()
        print ('Collected results:', solutions)
        raise InvalidEngineState('Engine did not complete correctly!')
    
    def cleanUp(self, obj) :
        self.stack[obj] = None
        while self.pointer > 0 and self.stack[self.pointer-1] == None :
            #self.stack.pop(-1)
            self.pointer -= 1
        
        
    def call(self, query, database, target, transform=None, **kwdargs ) :
        node_id = database.find(query)
        return self.execute( node_id, database=database, target=target, context=query.args, **kwdargs) 

    def addExternalCalls(self, externals):
        self.__externals = externals

    def getExternalCall(self, func_name):
        if self.__externals is None or not func_name in self.__externals:
            return None
        return self.__externals[func_name]


    def printStack(self, pointer=None) :
        print ('===========================')
        for i,x in enumerate(self.stack) :
            if pointer == None or pointer - 20 < i < pointer + 20 :
                if i == pointer :
                    print ('>>> %s: %s' % (i,x) )
                elif self.cycle_root != None and i == self.cycle_root.pointer  :
                    print ('ccc %s: %s' % (i,x) )
                else :
                    print ('    %s: %s' % (i,x) )        
        

NODE_TRUE = 0
NODE_FALSE = None

def call(obj, args, kwdargs) :
    return ( 'e', obj, args, kwdargs ) 

def newResult(obj, result, ground_node, source, is_last) :
    return ( 'r', obj, (result, ground_node, source, is_last), {} )

def complete(obj, source) :
    return ( 'c', obj, (source,), {} )
    
def cyclic(obj, child) :
    return ( 'o', obj, (child,), {} )


class EvalNode(object):

    def __init__(self, engine, database, target, node_id, node, context, parent, pointer, identifier=None, transform=None, call=None, **extra ) :
        self.engine = engine
        self.database = database
        self.target = target
        self.node_id = node_id
        self.node = node
        self.context = context
        self.parent = parent
        self.identifier = identifier
        self.pointer = pointer
        self.transform = transform
        self.call = call
        self.on_cycle = False
        
    def notifyResult(self, arguments, node=0, is_last=False, parent=None ) :
        if parent == None : parent = self.parent
        if self.transform : arguments = self.transform(arguments)
        if arguments == None :
            if is_last :
                return self.notifyComplete()
            else :
                return []
        else :
            return [ newResult( parent, arguments, node, self.identifier, is_last ) ]
        
    def notifyComplete(self, parent=None) :
        if parent == None : parent = self.parent
        return [ complete( parent, self.identifier ) ]
        
    def createCall(self, node_id, *args, **kwdargs) :
        base_args = {}
        base_args['database'] = self.database
        base_args['target'] = self.target 
        base_args['context'] = self.context
        base_args['parent'] = self.pointer
        base_args['identifier'] = self.identifier
        base_args['transform'] = None
        base_args['call'] = self.call
        base_args.update(kwdargs)
        return call( node_id, args, base_args )
        
    def createCycle(self) :
        self.on_cycle = True
        return []
        
    def __repr__(self) :
        return '%s %s: %s %s [%s] {%s}' % (self.parent, self.__class__.__name__, self.node, self.context, self.call, self.pointer)
        
    def node_str(self) :
        return str(self.node)
        
    def __str__(self) :
        if hasattr(self.node, 'location') :
            pos = self.database.lineno(self.node.location)
        else :
            pos = None
        if pos == None : pos = '??'
        node_type = self.__class__.__name__[4:]
        return '%s %s %s [at %s:%s] | Context: %s' % (self.parent, node_type, self.node_str(), pos[0], pos[1], self.context )    

class EvalFact(EvalNode) :
    # Has exactly one listener.
    # Behaviour:
    # - call returns 0 or 1 'newResult' and 1 'complete'
    # - can always be cleaned up immediately
    # - does not support 'newResult' and 'complete'
    
    def __call__(self) :
        actions = []
        try :
            # Verify that fact arguments unify with call arguments.
            for a,b in zip(self.node.args, self.context) :
                unify(a, b)
            # Successful unification: notify parent callback.
            target_node = self.target.addAtom(self.node_id, self.node.probability)
            actions += self.notifyResult( self.node.args, target_node, True )
        except UnifyError :
            # Failed unification: don't send result.
            # Send complete message.
            actions += self.notifyComplete()
        return True, actions        # Clean up, actions
        
    def node_str(self) :
        return '%s' % (Term(self.node.functor, *self.node.args, p=self.node.probability), )
    
        
class EvalChoice(EvalNode) :
    # Has exactly one listener.
    # Behaviour:
    # - call returns 0 or 1 'newResult' and 1 'complete'
    # - can always be cleaned up immediately
    # - does not support 'newResult' and 'complete'
    
    def __call__(self) :
        actions = []
        
        result = tuple(self.context)
        
        if not is_ground(*result) : raise NonGroundProbabilisticClause(location=self.database.lineno(self.node.location))
        
        probability = instantiate( self.node.probability, result )
        # Create a new atom in ground program.
        origin = (self.node.group, result)
        ground_node = self.target.addAtom( origin + (self.node.choice,) , probability, group=origin ) 
        # Notify parent.
        
        return True, self.notifyResult(result, ground_node, True)
        
    def node_str(self) :
        return '%s [%s,%s]' % (Term(self.node.functor, *self.context, p=self.node.probability), self.node.group, self.node.choice)

class EvalOr(EvalNode) :
    # Has exactly one listener (parent)
    # Has C children.
    # Behaviour:
    # - 'call' creates child nodes and request calls to them
    # - 'call' calls complete if there are no children (C = 0)
    # - 'newResult' is forwarded to parent
    # - 'complete' waits until it is called C times, then sends signal to parent
    # Can be cleanup after 'complete' was sent
    
    def __init__(self, **parent_args ) : 
        EvalNode.__init__(self, **parent_args)
        
        self.results = ResultSet()
        
    def __call__(self) :
        children = self.node.children
        self.to_complete = len(children)
        if self.to_complete == 0 :
            # No children, so complete immediately.
            return True, self.notifyComplete()
        else :
            return False, [ self.createCall( child ) for child in children ]
    
    def isOnCycle(self) :
        return self.on_cycle
    
    def flushBuffer(self, cycle=False) :
        func = lambda result, nodes : self.target.addOr( nodes, readonly=(not cycle) )
        self.results.collapse(func)
            
    def newResult(self, result, node=NODE_TRUE, source=None, is_last=False ) :
        if self.isOnCycle() :
            res = (tuple(result))
            assert(self.results.collapsed)
            if res in self.results :
                res_node = self.results[res]
                self.target.addDisjunct( res_node, node )
                actions = []
            else :
                result_node = self.target.addOr( (node,), readonly=False )
                self.results[ res ] = result_node
                actions = []
                if self.isOnCycle() : actions += self.notifyResult(res, result_node)
                if is_last : 
                    a, act = self.complete(source)
                    actions += act
            return False, actions
        else :
            assert(not self.results.collapsed)
            res = (tuple(result))
            self.results[res] = node
            if is_last :
                return self.complete(source)
            else :
                return False, []
    
    def complete(self, source=None) :
        self.to_complete -= 1
        if self.to_complete == 0:
            self.flushBuffer()
            actions = []
            if not self.isOnCycle() : 
                for result, node in self.results :
                    actions += self.notifyResult(result,node)
            actions += self.notifyComplete()
            return True, actions
        else :
            return False, []
            
    def createCycle(self) :
        self.on_cycle = True
        self.flushBuffer(True)
        actions = []
        for result, node in self.results :
            actions += self.notifyResult(result,node) 
        return actions
        
    def node_str(self) :
        return ''
    
    def __str__(self) :
        return EvalNode.__str__(self) + ' tc: ' + str(self.to_complete)


class NestedDict(object) :
    
    def __init__(self) :
        self.__base = {}
        
    def __getitem__(self, key) :
        p_key, s_key = key
        elem = self.__base[p_key]
        for s in s_key :
            elem = elem[s]
        return elem
        
    def get(self, key, default=None) :
        try :
            return self[key]
        except KeyError :
            return default
        
    def __contains__(self, key) :
        p_key, s_key = key
        try :
            elem = self.__base[p_key]
            for s in s_key :
                elem = elem[s]
            return True
        except KeyError :
            return False
            
    def __setitem__(self, key, value) :
        p_key, s_key = key
        if s_key :
            elem = self.__base.get(p_key)
            if elem == None :
                elem = {}
                self.__base[p_key] = elem
            for s in s_key[:-1] :
                elemN = elem.get(s)
                if elemN == None :
                    elemN = {}
                    elem[s] = elemN
                elem = elemN
            elem[s_key[-1]] = value
        else :
            self.__base[p_key] = value
        
    def __delitem__(self, key) :
        p_key, s_key = key
        if s_key :
            elem = self.__base[p_key]
            elems = []
            elems.append((p_key,self.__base,elem))
            for s in s_key[:-1] :
                elemN = elem[s]
                elems.append((s,elem,elemN))
                elem = elemN
            del elem[s_key[-1]] # Remove last element
            for s,e,ec in reversed(elems) :
                if len(ec) == 0 :
                    del e[s]
                else :
                    break
        else :
            del self.__base[p_key]

# class DefineCache(object) :
#
#     def __init__(self) :
#         self.__active = {}
#
#
#

class DefineCache(object) : 
    
    def __init__(self) :
        self.__non_ground = NestedDict()
        self.__ground = NestedDict()
        self.__active = NestedDict()
    
    def activate(self, goal, node) :
        self.__active[goal] = node
        
    def deactivate(self, goal) :
        del self.__active[goal]
        
    def is_active(self, goal) :
        return self.getEvalNode(goal) != None
        
    def getEvalNode(self, goal) :
        return self.__active.get(goal)
        
    def __setitem__(self, goal, results) :
        # Results
        functor, args = goal
        if is_ground(*args) :
            if results :
                # assert(len(results) == 1)
                res_key = next(iter(results.keys()))
                key = (functor, res_key)
                self.__ground[ key ] = results[res_key]
            else :
                key = (functor, args)
                self.__ground[ key ] = NODE_FALSE  # Goal failed
        else :
            res_keys = list(results.keys())
            self.__non_ground[ goal ] = res_keys
            for res_key in res_keys :
                key = (functor, res_key)
                self.__ground[ key ] = results[res_key]
                
    def get(self, key, default=None) :
        try :
            return self[key]
        except KeyError :
            return default
                
    def __getitem__(self, goal) :
        functor, args = goal
        if is_ground(*args) :
            return { args : self.__ground[goal] }
        else :
            res_keys = self.__non_ground[goal]
            result = {}
            for res_key in res_keys :
                result[res_key] = self.__ground[(functor,res_key)]
            return result
            
    def __contains__(self, goal) :
        functor, args = goal
        if is_ground(*args) :
            return goal in self.__ground
        else :
            return goal in self.__non_ground
            
    def __str__(self) :
        return '%s\n%s' % (self.__non_ground, self.__ground)

class ResultSet(object) :
    
    def __init__(self) :
        self.results = []
        self.index = {}
        self.collapsed = False
    
    def __setitem__(self, result, node) :
        index = self.index.get(result)
        if index == None :
            index = len(self.results)
            self.index[result] = index
            if self.collapsed :
                self.results.append( (result,node) )
            else :
                self.results.append( (result,[node]) )
        else :
            assert(not self.collapsed)
            self.results[index][1].append( node )
        
    def __getitem__(self, result) :
        index = self.index[result]
        result, node = self.results[index]
        return node
        
    def get(self, key, default=None) :
        try :
            return self[key]
        except KeyError :
            return None
        
    def keys(self) :
        return [ result for result, node in self.results ] 
        
    def __len__(self) :
        return len(self.results)
        
    def collapse(self, function) :
        if not self.collapsed :
            for i,v in enumerate(self.results) :
                result, node = v
                collapsed_node = function(result, node)
                self.results[i] = (result,collapsed_node)
            self.collapsed = True
    
    def __contains__(self, key) :
        return key in self.index
    
    def __iter__(self) :
        return iter(self.results)
        
        
class EvalDefine(EvalNode) :
    
    # A buffered Define node.
    def __init__(self, call=None, **parent_args ) : 
        EvalNode.__init__(self, **parent_args)
        # self.__buffer = defaultdict(list)
        # self.results = None
        
        self.results = ResultSet()
        
        self.cycle_children = []
        self.cycle_close = []
        self.is_cycle_root = False
        self.is_cycle_child = False
        
        self.call = ( self.node.functor, tuple(self.context) )
        self.to_complete = None
    
    
    def __call__(self) :
        goal = (self.node.functor, tuple(self.context))
        active_node = self.target._cache.getEvalNode(goal)
        if active_node != None :
            return False, self.cycleDetected(active_node)
        else:
            results = self.target._cache.get(goal)
            if results != None :
                actions = []
                n = len(results)
                if n > 0 :
                    for result, node in results.items() :
                        n -= 1
                        if node != NODE_FALSE :
                            actions += self.notifyResult(result, node, is_last=(n==0))
                        elif n == 0 :
                            actions += self.notifyComplete()
                else :
                    actions += self.notifyComplete()
                return True, actions
            else :
                children = self.node.children.find( self.context )
                self.to_complete = len(children)
            
                if self.to_complete == 0 :
                    # No children, so complete immediately.
                    return True, self.notifyComplete()
                elif len(children) == 1 :
                    # We could clean up this node here, but:
                    #   - that would skip caching
                    #   - child should apply the transform function
                    #   - effect on cycles?
                    #       -> there is no alternative, so there should no be an effect? 
                
<<<<<<< HEAD
                self.target._cache.activate(goal, self)
                actions = [ self.createCall( child) for child in children ]
                return False,  actions # + [ ('C', self.pointer, (True,), {} ) ]
            else :
                self.target._cache.activate(goal, self)
                actions = [ self.createCall( child) for child in children ]
                return False,  actions # + [ ('C', self.pointer, (True,), {} ) ]
=======
                    self.target._cache.activate(goal, self)
                    actions = [ self.createCall( child) for child in children ]
                    return False,  actions # + [ ('C', self.pointer, (True,), {} ) ]
                else :
                    self.target._cache.activate(goal, self)
                    actions = [ self.createCall( child) for child in children ]
                    return False,  actions # + [ ('C', self.pointer, (True,), {} ) ]
>>>>>>> f8d8b7d4
    
    def notifyResultMe(self, arguments, node=0, is_last=False ) :
        parent = self.pointer
        return [ newResult( parent, arguments, node, self.identifier, is_last ) ]
        
    def notifyResultChildren(self, arguments, node=0, is_last=False ) :
        parents = self.cycle_children
        return [ newResult( parent, arguments, node, self.identifier, is_last ) for parent in parents ]
    
    def newResult(self, result, node=NODE_TRUE, source=None, is_last=False ) :
        #if self.transform : result = self.transform(result)
        if result == None :
            if is_last :
                return self.complete(source)
            else :
                return False, []
        
        if self.is_cycle_child :
            if is_last :
                return True, self.notifyResult(result, node, is_last=is_last)
            else :
                return False, self.notifyResult(result, node, is_last=is_last)
        else :
            if self.isOnCycle() or self.isCycleParent() :
                assert(self.results.collapsed)
                res = (tuple(result))
                res_node = self.results.get(res)
                if res_node != None :
                    self.target.addDisjunct( res_node, node )
                    actions = []
                    if is_last :
                        a, act = self.complete(source)
                        actions += act
                else :
                    cache_key = (self.node.functor, res)
                    if cache_key in self.target._cache :
                        result_node = self.target._cache[ cache_key ][ res ]
                    else :
                        result_node = self.target.addOr( (node,), readonly=False )
                    name = str(Term(self.node.functor, *res))
                    self.target.addName(name, result_node, LABEL_NAMED)
                    self.results[res] = result_node
                    actions = []
                    # Send results to cycle children
                    actions += self.notifyResultChildren(res, result_node)
                    if self.isOnCycle() : actions += self.notifyResult(res, result_node)
                    if is_last : 
                        a, act = self.complete(source)
                        actions += act
                return False, actions
            else :
                assert(not self.results.collapsed)
                res = (tuple(result))
                self.results[res] = node
                if is_last :
                    return self.complete(source)
                else :
                    return False, []
    
    def complete(self, source=None) :
        if self.is_cycle_child :
            return True, self.notifyComplete()
        else :
            self.to_complete -= 1
            if self.to_complete == 0:
                cache_key = (self.node.functor, tuple(self.context))
                #assert (not cache_key in self.target._cache)
                self.flushBuffer()
                self.target._cache[ cache_key ] = self.results
                self.target._cache.deactivate(cache_key)
                actions = []
                if not self.isOnCycle() : 
                    n = len(self.results)
                    if n :
                        for result, node in self.results :
                            n -= 1
                            actions += self.notifyResult(result,node,is_last=(n==0))
                    else :
                        actions += self.notifyComplete()
                else :
                    actions += self.notifyComplete()
                return True, actions
            else :
                return False, []
            
    def flushBuffer(self, cycle=False) :
        def func( res, nodes ) :
            cache_key = (self.node.functor, res)
            if cache_key in self.target._cache :
                node = self.target._cache[ cache_key ][ res ]
            else :
                node = self.target.addOr( nodes, readonly=(not cycle) )
            #node = self.target.addOr( nodes, readonly=(not cycle) )
            name = str(Term(self.node.functor, *res))
            self.target.addName(name, node, LABEL_NAMED)
            return node
        self.results.collapse(func)
                
    def isOnCycle(self) :
        return self.on_cycle
        
    def isCycleParent(self) :
        return bool(self.cycle_children)
            
    def cycleDetected(self, cycle_parent) :
        queue = []
        goal = (self.node.functor, tuple(self.context))
        # Get the top node of this cycle.
        cycle_root = self.engine.cycle_root
        # Mark this node as a cycle child
        self.is_cycle_child = True
        # Register this node as a cycle child of cycle_parent
        cycle_parent.cycle_children.append(self.pointer)
        
        cycle_parent.flushBuffer(True)
        for result, node in cycle_parent.results :
            queue += self.notifyResultMe(result,node) 
        
        if cycle_root != None and cycle_parent.pointer < cycle_root.pointer :
            # New parent is earlier in call stack as current cycle root
            # Unset current root
            # Unmark current cycle root
            cycle_root.is_cycle_root = False
            # Copy subcycle information from old root to new root
            cycle_parent.cycle_close = cycle_root.cycle_close
            cycle_root.cycle_close = []
            self.engine.cycle_root = cycle_parent
            queue += cycle_root.createCycle()
            queue += self.engine.notifyCycle(cycle_root.pointer) # Notify old cycle root up to new cycle root
            cycle_root = None
        if cycle_root == None : # No active cycle
            # Register cycle root with engine
            self.engine.cycle_root = cycle_parent
            # Mark parent as cycle root
            cycle_parent.is_cycle_root = True
            #
            cycle_parent.cycle_close.append(self.pointer)
            # Queue a create cycle message that will be passed up the call stack.
            queue += self.engine.notifyCycle(self.pointer)
            # Send a close cycle message to the cycle root.
        else :  # A cycle is already active
            # The new one is a subcycle
            cycle_root.cycle_close.append(self.pointer)            
            # Queue a create cycle message that will be passed up the call stack.
            queue += self.engine.notifyCycle(self.pointer)
        return queue
    
    def closeCycle(self, toplevel) :
        if self.is_cycle_root and toplevel :
            self.engine.cycle_root = None
            actions = []
            for cc in self.cycle_close :
                actions += self.notifyComplete(parent=cc) 
            return actions
        else :
            return []
    
    def createCycle(self) :
        if self.on_cycle :  # Already on cycle
            # Pass message to parent
            return []
        elif self.is_cycle_root :
            return []
        else :
            # Define node
            self.on_cycle = True
            self.flushBuffer(True)
            actions = []
            for result, node in self.results :
                actions += self.notifyResult(result,node) 
            return actions

    def node_str(self) :
        return str(Term(self.node.functor, *self.context))
        
    def __str__(self) :
         extra = ['tc: %s' % self.to_complete]
         if self.is_cycle_child : extra.append('CC')
         if self.is_cycle_root : extra.append('CR')
         if self.isCycleParent() : extra.append('CP') 
         if self.on_cycle : extra.append('*')
         if self.cycle_children : extra.append('c_ch: %s' % (self.cycle_children,))
         if self.cycle_close : extra.append('c_cl: %s' % (self.cycle_close,))
         return EvalNode.__str__(self) + ' ' + ' '.join(extra)

class EvalNot(EvalNode) :
    # Has exactly one listener (parent)
    # Has 1 child.
    # Behaviour:
    # - 'newResult' stores results and does not request actions
    # - 'complete: sends out newResults and complete signals
    # Can be cleanup after 'complete' was sent
    
    def __init__(self, **parent_args ) : 
        EvalNode.__init__(self, **parent_args)
        self.nodes = set()  # Store ground nodes

    def __call__(self) :
        return False, [ self.createCall( self.node.child ) ]
        
    def newResult(self, result, node=NODE_TRUE, source=None, is_last=False ) :
        if node != NODE_FALSE :
            self.nodes.add( node )
        if is_last :
            return self.complete(source)
        else :
            return False, []
    
    def complete(self, source=None) :
        actions = []
        if self.nodes :
            or_node = self.target.addNot(self.target.addOr( self.nodes ))
            if or_node != NODE_FALSE :
                actions += self.notifyResult(tuple(self.context), or_node)
        else :
            actions += self.notifyResult(tuple(self.context), NODE_TRUE)
        actions += self.notifyComplete()
        return True, actions
        
    def createCycle(self) :
        raise NegativeCycle(location=self.database.lineno(self.node.location))
        
    def node_str(self) :
        return ''
        
    
        
class EvalAnd(EvalNode) :
    
    def __init__(self, **parent_args) :
        EvalNode.__init__(self, **parent_args)
        self.to_complete = 1
        
    def __call__(self) :
        # Create a node for child 1 and call it.
        return False, [ self.createCall(  self.node.children[0], identifier=None ) ]
        
    def newResult(self, result, node=0, source=None, is_last=False) :
        if source == None :     # Result from the first conjunct.
            # We will create a second conjunct, which needs to send a 'complete' signal.
            self.to_complete += 1
            if is_last :
                # Notify self that this conjunct is complete. ('all_complete' will always be False)
                all_complete, complete_actions = self.complete()
                if False and node == NODE_TRUE :
                    # TODO THERE IS A BUG HERE 
                    # If there is only one node to complete (the new second conjunct) then
                    #  we can clean up this node, but then we would lose the ground node of the first conjunct.
                    # This is ok when it is deterministically true.  TODO make this always ok!
                    # We can redirect the second conjunct to our parent.
                    return (self.to_complete==1), [ self.createCall( self.node.children[1], context=result, parent=self.parent ) ]
                else :
                    return False, [ self.createCall( self.node.children[1], context=result, identifier=node ) ]
            else :
                # Not the last result: default behaviour
                return False, [ self.createCall( self.node.children[1], context=result, identifier=node ) ]
        else :  # Result from the second node
            # Make a ground node
            target_node = self.target.addAnd( (source, node) )
            if is_last :
                # Notify self of child completion
                all_complete, complete_actions = self.complete()
            else :
                all_complete, complete_actions = False, []
            if all_complete :
                return True, self.notifyResult(result, target_node, is_last=True)
            else :
                return False, self.notifyResult(result, target_node, is_last=False)
    
    def complete(self, source=None) :
        self.to_complete -= 1
        if self.to_complete == 0 :
            return True, self.notifyComplete()
        else :
            assert(self.to_complete > 0)
            return False, []
    
    def node_str(self) :
        return ''
    
class EvalCall(EvalNode) :
    
    def __init__(self, **parent_args ) : 
        EvalNode.__init__(self, **parent_args)
        
    def __call__(self) :
        call_args = [ instantiate(arg, self.context) for arg in self.node.args ]
        origin = '%s/%s' % (self.node.functor,len(self.node.args))
        return True, [ self.createCall( self.node.defnode, call_origin=(origin,self.node.location), context=call_args, transform=self.getResultTransform(), parent=self.parent ) ]
    
    def getResultTransform(self) :
        context = list(self.context)
        node_args = list(self.node.args)
        def result_transform(result) :
            output = context[:]
            actions = []
            try :
                assert(len(result) == len(node_args))
                for call_arg, res_arg in zip(node_args,result) :
                    unify( res_arg, call_arg, output )
                return tuple(output)
            except UnifyError :
                pass
        return result_transform
            
    def newResult(self, result, node=NODE_TRUE, source=None, is_last=False ) :
        result = self.getResultTransform()( result )
        if result == None :
            if is_last :
                return self.complete(source)
            else :
                return False, []
        else :
            return is_last, self.notifyResult(result, node, is_last)
        
    def complete(self, source=None) :
        return True, self.notifyComplete()
        
    def node_str(self) :
        call_args = [ instantiate(arg, self.context) for arg in self.node.args ]
        return '%s' %  (Term(self.node.functor, *call_args),)

    
class EvalBuiltIn(EvalNode) : 
    
    def __init__(self, call_origin=None, **kwdargs) :
        EvalNode.__init__(self, **kwdargs)
        if call_origin != None :
            self.location = call_origin[1]
        else :
            self.location = None
    
    def __call__(self) :
        return self.node(*self.context, engine=self.engine, database=self.database, target=self.target, location=self.location, callback=self, transform=self.transform)
        

class EvalClause(EvalNode) :
    
    def __init__(self, **parent_args ) : 
        EvalNode.__init__(self, **parent_args)
        self.head_vars = extract_vars(*self.node.args)  # For variable unification check
        
    def __call__(self) :
        context = [None]*self.node.varcount
        # self._create_context(size=node.varcount,define=call_args.define)
        try :
            assert(len(self.node.args) == len(self.context))
            # Fill in the context by unifying clause head arguments with call arguments.
            for head_arg, call_arg in zip(self.node.args, self.context) :
                # Remove variable identifiers from calling context.
                if type(call_arg) == int : call_arg = None
                # Unify argument and update context (raises UnifyError if not possible)
                unify( call_arg, head_arg, context)
                #
            return False, [ self.createCall( self.node.child, context=context) ]
        except UnifyError :
            # Call and clause head are not unifiable, just fail (complete without results).
            return True, self.notifyComplete()
    
    def getResultTransform(self) :
        location = self.node.location
        node_args = list(self.node.args)
        def result_transform(result) :
            for i, res in enumerate(result) :
                if not is_ground(res) and self.head_vars[i] > 1 :
                    raise VariableUnification(location=location)
            output = [ instantiate(arg, result) for arg in node_args ]
            return tuple(output)
            
        return result_transform
        
    def newResult(self, result, node=NODE_TRUE, source=None, is_last=False ) :
        result = self.getResultTransform()( result )
        if result == None :
            if is_last :
                return self.complete(source)
            else :
                return False, []
        else :
            return is_last, self.notifyResult(result, node, is_last)
        
    def complete(self, source=None) :
        return True, self.notifyComplete()
        
    def node_str(self) :
        return '%s :- ...' %  (Term(self.node.functor, *self.node.args, p=self.node.probability),)
        

class BooleanBuiltIn(object) :
    """Simple builtin that consist of a check without unification. (e.g. var(X), integer(X), ... )."""
    
    def __init__(self, base_function) :
        self.base_function = base_function
    
    def __call__( self, *args, **kwdargs ) :
        callback = kwdargs.get('callback')
        if self.base_function(*args, **kwdargs) :
            return True, callback.notifyResult(args,NODE_TRUE,True)
        else :
            return True, callback.notifyComplete()
            
    def __str__(self) :
        return str(self.base_function)
        
class SimpleBuiltIn(object) :
    """Simple builtin that does cannot be involved in a cycle or require engine information and has 0 or more results."""

    def __init__(self, base_function) :
        self.base_function = base_function
    
    def __call__(self, *args, **kwdargs ) :
        callback = kwdargs.get('callback')
        results = self.base_function(*args, **kwdargs)
        output = []
        if results :
            for i,result in enumerate(results) :
                output += callback.notifyResult(result,NODE_TRUE,i==len(results)-1)
            return True, output
        else :
            return True, callback.notifyComplete()
            
    def __str__(self) :
        return str(self.base_function)

def atom_to_filename(atom) :
    atom = str(atom)
    if atom[0] == atom[-1] == "'" :
        atom = atom[1:-1]
    return atom
    

def builtin_consult_as_list( op1, op2, **kwdargs ) :
    check_mode( (op1,op2), ['*L'], functor='consult', **kwdargs )
    builtin_consult(op1, **kwdargs)
    if is_list_nonempty(op2) :
        builtin_consult_as_list(op2.args[0], op2.args[1], **kwdargs)
    
    
def builtin_consult( arg, callback=None, database=None, engine=None, context=None, location=None, **kwdargs ) :
    check_mode( (arg,), 'a', functor='consult' )
    filename = os.path.join(database.source_root, atom_to_filename( arg ))
    if not os.path.exists( filename ) :
        filename += '.pl'
    if not os.path.exists( filename ) :
        # TODO better exception
        raise ConsultError(location=database.lineno(location), message="Consult: file not found '%s'" % filename)
    
    # Prevent loading the same file twice
    if not filename in database.source_files : 
        database.source_files.append(filename)
        pl = PrologFile( filename )
        for clause in pl :
            database += clause
    return True, callback.notifyResult((arg,), is_last=True)
    
def builtin_load_external( arg, engine=None, database=None, callback=None, location=None, **kwdargs ) :
    check_mode( (arg,), 'a', functor='load_external' )
    # Load external (python) files that are referenced in the model
    externals = {}
    filename = os.path.join(database.source_root, atom_to_filename( arg ))
    if not os.path.exists(filename):
          raise ConsultError(location=database.lineno(location), message="Load external: file not found '%s'" % filename)
    try :
        with open(filename, 'r') as extfile:
            ext = imp.load_module('externals', extfile, filename, ('.py', 'U', 1))
            for func_name, func in inspect.getmembers(ext, inspect.isfunction):
                externals[func_name] = func
        engine.addExternalCalls(externals)
    except ImportError :
        raise ConsultError(location=database.lineno(location), message="Error while loading external file '%s'" % filename)        
    return True, callback.notifyResult((arg,), is_last=True)
    

def builtin_call( term, args=(), engine=None, callback=None, **kwdargs ) :
    # TODO does not support cycle through call!
    check_mode( (term,), 'c', functor='call' )
    # Find the define node for the given query term.
    term_call = term.withArgs( *(term.args + args ))
    results = engine.call( term_call, **kwdargs )
    actions = []
    n = len(term.args)
    for res, node in results :
        res1 = res[:n]
        res2 = res[n:]
        res_pass = (term.withArgs(*res1),) + res2
        actions += callback.notifyResult( res_pass, node, False)
    actions += callback.notifyComplete()
    return True, actions

def builtin_callN( term, *args, **kwdargs ) :
    return builtin_call(term, args, **kwdargs)

def addBuiltIns(engine) :
    
    addStandardBuiltIns(engine, BooleanBuiltIn, SimpleBuiltIn )
    
    #These are special builtins
    engine.addBuiltIn('call', 1, builtin_call)
    for i in range(2,10) :
        engine.addBuiltIn('call', i, builtin_callN)
    engine.addBuiltIn('consult', 1, builtin_consult)
    engine.addBuiltIn('.', 2, builtin_consult_as_list)
    engine.addBuiltIn('load_external', 1, builtin_load_external)

<|MERGE_RESOLUTION|>--- conflicted
+++ resolved
@@ -807,24 +807,13 @@
                     #   - child should apply the transform function
                     #   - effect on cycles?
                     #       -> there is no alternative, so there should no be an effect? 
-                
-<<<<<<< HEAD
-                self.target._cache.activate(goal, self)
-                actions = [ self.createCall( child) for child in children ]
-                return False,  actions # + [ ('C', self.pointer, (True,), {} ) ]
-            else :
-                self.target._cache.activate(goal, self)
-                actions = [ self.createCall( child) for child in children ]
-                return False,  actions # + [ ('C', self.pointer, (True,), {} ) ]
-=======
                     self.target._cache.activate(goal, self)
                     actions = [ self.createCall( child) for child in children ]
-                    return False,  actions # + [ ('C', self.pointer, (True,), {} ) ]
+                    return False,  actions
                 else :
                     self.target._cache.activate(goal, self)
                     actions = [ self.createCall( child) for child in children ]
-                    return False,  actions # + [ ('C', self.pointer, (True,), {} ) ]
->>>>>>> f8d8b7d4
+                    return False,  actions
     
     def notifyResultMe(self, arguments, node=0, is_last=False ) :
         parent = self.pointer
